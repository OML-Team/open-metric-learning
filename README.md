<div align="center">
<img src="https://i.ibb.co/wsmD5r4/photo-2022-06-06-17-40-52.jpg" width="400px">

![example workflow](https://github.com/OML-Team/open-metric-learning/actions/workflows/pre-commit-workflow.yaml/badge.svg)
![example workflow](https://github.com/OML-Team/open-metric-learning/actions/workflows/tests-workflow.yaml/badge.svg?)
[![Documentation Status](https://readthedocs.org/projects/open-metric-learning/badge/?version=latest)](https://open-metric-learning.readthedocs.io/en/latest/?badge=latest)
[![PyPI Status](https://pepy.tech/badge/open-metric-learning)](https://pepy.tech/project/open-metric-learning)
[![Pipi version](https://img.shields.io/pypi/v/open-metric-learning.svg)](https://pypi.org/project/open-metric-learning/)
![example workflow](https://github.com/OML-Team/open-metric-learning/actions/workflows/python-versions.yaml/badge.svg?)
[![python](https://img.shields.io/badge/python_3.7-passing-success)](https://github.com/OML-Team/open-metric-learning/actions/workflows/python-versions.yaml/badge.svg?)
[![python](https://img.shields.io/badge/python_3.8-passing-success)](https://github.com/OML-Team/open-metric-learning/actions/workflows/python-versions.yaml/badge.svg?)
[![python](https://img.shields.io/badge/python_3.9-passing-success)](https://github.com/OML-Team/open-metric-learning/actions/workflows/python-versions.yaml/badge.svg?)
[![python](https://img.shields.io/badge/python_3.10-passing-success)](https://github.com/OML-Team/open-metric-learning/actions/workflows/python-versions.yaml/badge.svg?)

<div align="left">

OML is a PyTorch-based framework to train and validate the models producing high-quality embeddings.

## FAQ

<details>
<summary>Why do I need OML?</summary>
<p>

You may think *"If I need image embeddings I can simply train a vanilla classifier and take its penultimate layer"*.
Well, it makes sense as a starting point. But there are several possible drawbacks:

* If you want to use embeddings to perform searching you need to calculate some distance among them (for example, cosine or L2).
  Usually, **you don't directly optimize these distances during the training** in the classification setup. So, you can only hope that
  final embeddings will have the desired properties.

* **The second problem is the validation process**.
  In the searching setup, you usually care how related your top-N outputs are to the query.
  The natural way to evaluate the model is to simulate searching requests to the reference set
  and apply one of the retrieval metrics.
  So, there is no guarantee that classification accuracy will correlate with these metrics.

* Finally, you may want to implement a metric learning pipeline by yourself.
  **There is a lot of work**: to use triplet loss you need to form batches in a specific way,
  implement different kinds of triplets mining, tracking distances, etc. For the validation, you also need to
  implement retrieval metrics,
  which include effective embeddings accumulation during the epoch, covering corner cases, etc.
  It's even harder if you have several gpus and use DDP.
  You may also want to visualize your search requests by highlighting good and bad search results.
  Instead of doing it by yourself, you can simply use OML for your purposes.

</p>
</details>


<details>
<summary>What is the difference between Open Metric Learning and PyTorch Metric Learning?</summary>
<p>

[PML](https://github.com/KevinMusgrave/pytorch-metric-learning) is the popular library for Metric Learning,
and it includes a rich collection of losses, miners, distances, and reducers; that is why we provide straightforward
[examples](https://github.com/OML-Team/open-metric-learning#usage-with-pytorch-metric-learning) of using them with OML.
Initially, we tried to use PML, but in the end, we came up with our library, which is more pipeline / recipes oriented.
That is how OML differs from PML:

* OML has [Pipelines](https://github.com/OML-Team/open-metric-learning/tree/main/pipelines)
  which allows training models by preparing a config and your data in the required format
  (it's like converting data into COCO format to train a detector from [mmdetection](https://github.com/open-mmlab/mmdetection)).

* OML focuses on end-to-end pipelines and practical use cases.
  It has config based examples on popular benchmarks close to real life (like photos of products of thousands ids).
  We found some good combinations of hyperparameters on these datasets, trained and published models and their configs.
  Thus, it makes OML more recipes oriented than PML, and its author
  [confirms](https://github.com/KevinMusgrave/pytorch-metric-learning/issues/169#issuecomment-670814393)
  this saying that his library is a set of tools rather the recipes, moreover, the examples in PML are mostly for CIFAR and MNIST datasets.

* OML has the [Zoo](https://github.com/OML-Team/open-metric-learning#zoo) of pretrained models that can be easily accessed from
  the code in the same way as in `torchvision` (when you type `resnet50(pretrained=True)`).

* OML is integrated with [PyTorch Lightning](https://www.pytorchlightning.ai/), so, we can use the power of its
  [Trainer](https://pytorch-lightning.readthedocs.io/en/stable/common/trainer.html).
  This is especially helpful when we work with DDP, so, you compare our
  [DDP example](https://open-metric-learning.readthedocs.io/en/latest/examples/python.html)
  and the
  [PMLs one](https://github.com/KevinMusgrave/pytorch-metric-learning/blob/master/examples/notebooks/DistributedTripletMarginLossMNIST.ipynb).
  By the way, PML also has [Trainers](https://kevinmusgrave.github.io/pytorch-metric-learning/trainers/), but it's not
  widely used in the examples and custom `train` / `test` functions are used instead.

We believe that having Pipelines, laconic examples, and Zoo of pretrained models sets the entry threshold to a really low value.

</p>
</details>


<details>
<summary>What is Metric Learning?</summary>
<p>

Metric Learning problem (also known as *extreme classification* problem) means a situation in which we
have thousands of ids of some entities, but only a few samples for every entity.
Often we assume that during the test stage (or production) we will deal with unseen entities
which makes it impossible to apply the vanilla classification pipeline directly. In many cases obtained embeddings
are used to perform search or matching procedures over them.

Here are a few examples of such tasks from the computer vision sphere:
* Person/Animal Re-Identification
* Face Recognition
* Landmark Recognition
* Searching engines for online shops
 and many others.
</p>
</details>


<details>
<summary>Glossary (Naming convention) </summary>
<p>

* `embedding` - model's output (also known as `features vector` or `descriptor`).
* `query` - a sample which is used as a request in the retrieval procedure.
* `gallery set` - the set of entities to search items similar to `query` (also known as `reference` or `index`).
* `Sampler` - an argument for `DataLoader` which is used to form batches
* `Miner` - the object to form pairs or triplets after the batch was formed by `Sampler`. It's not necessary to form
  the combinations of samples only inside the current batch, thus, the memory bank may be a part of `Miner`.
* `Samples`/`Labels`/`Instances` - as an example let's consider DeepFashion dataset. It includes thousands of
  fashion item ids (we name them `labels`) and several photos for each item id
  (we name the individual photo as `instance` or `sample`). All of the fashion item ids have their groups like
  "skirts", "jackets", "shorts" and so on (we name them `categories`).
  Note, we avoid using the term `class` to avoid misunderstanding.
* `training epoch` - batch samplers which we use for combination-based losses usually have a length equal to
  `[number of labels in training dataset] / [numbers of labels in one batch]`. It means that we don't observe all of
  the available training samples in one epoch (as opposed to vanilla classification),
  instead, we observe all of the available labels.

</p>
</details>


<details>
<summary>How good may be a model trained with OML? </summary>
<p>

It may be comparable with the current (2022 year) [SotA](https://paperswithcode.com/task/metric-learning) methods,
for example, [Hyp-ViT](https://arxiv.org/pdf/2203.10833.pdf).
*(Few words about this approach: it's a ViT architecture trained with contrastive loss,
but the embeddings were projected into some hyperbolic space.
As the authors claimed, such a space is able to describe the nested structure of real-world data.
So, the paper requires some heavy math to adapt the usual operations for the hyperbolical space.)*

We trained the same architecture with triplet loss, fixing the rest of the parameters:
training and test transformations, image size, and optimizer. See configs in [Models Zoo](https://github.com/OML-Team/open-metric-learning#zoo).
The trick was in heuristics in our miner and sampler:

* [Category Balance Sampler](https://open-metric-learning.readthedocs.io/en/latest/contents/samplers.html#categorybalancesampler)
  forms the batches limiting the number of categories *C* in it.
  For instance, when *C = 1* it puts only jackets in one batch and only jeans into another one (just an example).
  It automatically makes the negative pairs harder: it's more meaningful for a model to realise why two jackets
  are different than to understand the same about a jacket and a t-shirt.

* [Hard Triplets Miner](https://open-metric-learning.readthedocs.io/en/latest/contents/miners.html#hardtripletsminer)
  makes the task even harder keeping only the hardest triplets (with maximal positive and minimal negative distances).

Here are *CMC@1* scores for 2 popular benchmarks.
SOP dataset: Hyp-ViT — 85.9, ours — 86.6. DeepFashion dataset: Hyp-ViT — 92.5, ours — 92.1.
Thus, utilising simple heuristics and avoiding heavy math we are able to perform on SotA level.

</p>
</details>

<details>
<summary>How does OML work under the hood? </summary>
<p>

**Training part** implies using losses, well-established for metric learning, such as the angular losses
(like *ArcFace*) or the combinations based losses (like *TripletLoss* or *ContrastiveLoss*).
The latter benefits from effective mining schemas of triplets/pairs, so we pay great attention to it.
Thus, during the training we:
   1. Use `DataLoader` + `Sampler` to form batches (for example `BalanceSampler`)
   2. [Only for losses based on combinations] Use `Miner` to form effective pairs or triplets, including those which utilize a memory bank.
   3. Compute loss.

**Validation part** consists of several steps:
  1. Accumulating all of the embeddings (`EmbeddingMetrics`).
  2. Calculating distances between them with respect to query/gallery split.
  3. Applying some specific retrieval techniques like query reranking or score normalisation.
  4. Calculating retrieval metrics like *CMC@k*, *Precision@k* or *MeanAveragePrecision@k*.

</p>
</details>


<details>
<summary>What about Self-Supervised Learning?</summary>
<p>

Recent research in SSL definitely obtained great results. The problem is that these approaches
required an enormous amount of computing to train the model. But in our framework, we consider the most common case
when the average user has no more than a few GPUs.

At the same time, it would be unwise to ignore success in this sphere, so we still exploit it in two ways:
* As a source of checkpoints that would be great to start training with. From publications and our experience,
  they are much better as initialisation than the default supervised model trained on ImageNet. Thus, we added the possibility
  to initialise your models using these pretrained checkpoints only by passing an argument in the config or the constructor.
* As a source of inspiration. For example, we adapted the idea of a memory bank from *MoCo* for the *TripletLoss*.

</p>
</details>


<details>
<summary>Do I need to know other frameworks to use OML?</summary>
<p>

No, you don't. OML is a framework-agnostic. Despite we use PyTorch Lightning as a loop
runner for the experiments, we also keep the possibility to run everything on pure PyTorch.
Thus, only the tiny part of OML is Lightning-specific and we keep this logic separately from
other code (see `oml.lightning`). Even when you use Lightning, you don't need to know it, since
we provide ready to use [Pipelines](https://github.com/OML-Team/open-metric-learning/blob/main/pipelines/).

The possibility of using pure PyTorch and modular structure of the code leaves a room for utilizing
OML with your favourite framework after the implementation of the necessary wrappers.

</p>
</details>


<details>
<summary>Can I use OML without any knowledge in DataScience?</summary>
<p>

Yes. To run the experiment with [Pipelines](https://github.com/OML-Team/open-metric-learning/blob/main/pipelines/)
you only need to write a converter
to our format (it means preparing the
`.csv` table with 5 predefined columns).
That's it!

Probably we already have a suitable pre-trained model for your domain
in our *Models Zoo*. In this case, you don't even need to train it.
</p>
</details>

## [Documentation](https://open-metric-learning.readthedocs.io/en/latest/index.html)

Documentation is available via the [link](https://open-metric-learning.readthedocs.io/en/latest/index.html).

You can also read some extra materials related to OML:

* Theory and practice of metric learning with the usage of OML.
[Post in English on Medium](https://medium.com/@AlekseiShabanov/practical-metric-learning-b0410cda2201) |
[Post in Russian on Habr](https://habr.com/ru/company/ods/blog/695380/) |
[Post in Chinese on CSDN](https://blog.csdn.net/fermion0217/article/details/127932087), translated by Chia-Chen Chang.

* The report for Berlin-based meetup: "Computer Vision in production". November, 2022.
[Link](https://drive.google.com/drive/folders/1uHmLU8vMrMVMFodt36u0uXAgYjG_3D30?usp=share_link)

## Installation

OML is available in PyPI:

```shell
pip install -U open-metric-learning
```

You can also pull the prepared image from DockerHub...

```shell
docker pull omlteam/oml:gpu
docker pull omlteam/oml:cpu
```

...or build one by your own

```shell
make docker_build RUNTIME=cpu
make docker_build RUNTIME=gpu
```

## Examples

<details>
<summary>Training</summary>
<p>

[comment]:vanilla-train-start
```python
import torch
from tqdm import tqdm

from oml.datasets.base import DatasetWithLabels
from oml.losses.triplet import TripletLossWithMiner
from oml.miners.inbatch_all_tri import AllTripletsMiner
from oml.models.vit.vit import ViTExtractor
from oml.samplers.balance import BalanceSampler
from oml.utils.download_mock_dataset import download_mock_dataset

dataset_root = "mock_dataset/"
df_train, _ = download_mock_dataset(dataset_root)

model = ViTExtractor("vits16_dino", arch="vits16", normalise_features=False).train()
optimizer = torch.optim.SGD(model.parameters(), lr=1e-6)

train_dataset = DatasetWithLabels(df_train, dataset_root=dataset_root)
criterion = TripletLossWithMiner(margin=0.1, miner=AllTripletsMiner())
sampler = BalanceSampler(train_dataset.get_labels(), n_labels=2, n_instances=2)
train_loader = torch.utils.data.DataLoader(train_dataset, batch_sampler=sampler)

for batch in tqdm(train_loader):
    embeddings = model(batch["input_tensors"])
    loss = criterion(embeddings, batch["labels"])
    loss.backward()
    optimizer.step()
    optimizer.zero_grad()
```
[comment]:vanilla-train-end
</p>
</details>

[![Open In Colab](https://colab.research.google.com/assets/colab-badge.svg)](https://colab.research.google.com/drive/1kntDAIdIZ9L40jcndguLAb-XqmCFOgS5?usp=sharing)
<<<<<<< HEAD

<details>
<summary>Validation</summary>
<p>

[comment]:vanilla-validation-start
```python
import torch
from tqdm import tqdm

from oml.datasets.base import DatasetQueryGallery
from oml.metrics.embeddings import EmbeddingMetrics
from oml.models.vit.vit import ViTExtractor
from oml.utils.download_mock_dataset import download_mock_dataset

dataset_root =  "mock_dataset/"
_, df_val = download_mock_dataset(dataset_root)

model = ViTExtractor("vits16_dino", arch="vits16", normalise_features=False).eval()

val_dataset = DatasetQueryGallery(df_val, dataset_root=dataset_root)

val_loader = torch.utils.data.DataLoader(val_dataset, batch_size=4)
calculator = EmbeddingMetrics()
calculator.setup(num_samples=len(val_dataset))

with torch.no_grad():
    for batch in tqdm(val_loader):
        batch["embeddings"] = model(batch["input_tensors"])
        calculator.update_data(batch)

metrics = calculator.compute_metrics()
```
[comment]:vanilla-validation-end
</p>
</details>

[![Open In Colab](https://colab.research.google.com/assets/colab-badge.svg)](https://colab.research.google.com/drive/1O2o3k8I8jN5hRin3dKnAS3WsgG04tmIT?usp=sharing)

<details>
<summary>Training + Validation [Lightning]</summary>
<p>

[comment]:lightning-start
```python
import pytorch_lightning as pl
import torch

from oml.datasets.base import DatasetQueryGallery, DatasetWithLabels
from oml.lightning.modules.extractor import ExtractorModule
from oml.lightning.callbacks.metric import MetricValCallback
from oml.losses.triplet import TripletLossWithMiner
from oml.metrics.embeddings import EmbeddingMetrics
from oml.miners.inbatch_all_tri import AllTripletsMiner
from oml.models.vit.vit import ViTExtractor
from oml.samplers.balance import BalanceSampler
from oml.utils.download_mock_dataset import download_mock_dataset

dataset_root = "mock_dataset/"
df_train, df_val = download_mock_dataset(dataset_root)

# model
model = ViTExtractor("vits16_dino", arch="vits16", normalise_features=False)

# train
optimizer = torch.optim.SGD(model.parameters(), lr=1e-6)
train_dataset = DatasetWithLabels(df_train, dataset_root=dataset_root)
criterion = TripletLossWithMiner(margin=0.1, miner=AllTripletsMiner())
batch_sampler = BalanceSampler(train_dataset.get_labels(), n_labels=2, n_instances=3)
train_loader = torch.utils.data.DataLoader(train_dataset, batch_sampler=batch_sampler)

# val
val_dataset = DatasetQueryGallery(df_val, dataset_root=dataset_root)
val_loader = torch.utils.data.DataLoader(val_dataset, batch_size=4)
metric_callback = MetricValCallback(metric=EmbeddingMetrics())

# run
pl_model = ExtractorModule(model, criterion, optimizer)
trainer = pl.Trainer(max_epochs=1, callbacks=[metric_callback], num_sanity_val_steps=0)
trainer.fit(pl_model, train_dataloaders=train_loader, val_dataloaders=val_loader)
```
[comment]:lightning-end
</p>
</details>

[![Open In Colab](https://colab.research.google.com/assets/colab-badge.svg)](https://colab.research.google.com/drive/1bVUgdBGWvQgCkba2YtaIRVlUQUz7Q60Z?usp=share_link)

<details>
<summary>Training + Validation [Lightning Distributed]</summary>
<p>

[comment]:lightning-ddp-start
```python
import pytorch_lightning as pl
import torch

from oml.datasets.base import DatasetQueryGallery, DatasetWithLabels
from oml.lightning.modules.extractor import ExtractorModuleDDP
from oml.lightning.callbacks.metric import MetricValCallbackDDP
from oml.losses.triplet import TripletLossWithMiner
from oml.metrics.embeddings import EmbeddingMetricsDDP
from oml.miners.inbatch_all_tri import AllTripletsMiner
from oml.models.vit.vit import ViTExtractor
from oml.samplers.balance import BalanceSampler
from oml.utils.download_mock_dataset import download_mock_dataset

dataset_root = "mock_dataset/"
df_train, df_val = download_mock_dataset(dataset_root)

# model
model = ViTExtractor("vits16_dino", arch="vits16", normalise_features=False)

# train
optimizer = torch.optim.SGD(model.parameters(), lr=1e-6)
train_dataset = DatasetWithLabels(df_train, dataset_root=dataset_root)
criterion = TripletLossWithMiner(margin=0.1, miner=AllTripletsMiner())
batch_sampler = BalanceSampler(train_dataset.get_labels(), n_labels=2, n_instances=3)
train_loader = torch.utils.data.DataLoader(train_dataset, batch_sampler=batch_sampler)

# val
val_dataset = DatasetQueryGallery(df_val, dataset_root=dataset_root)
val_loader = torch.utils.data.DataLoader(val_dataset, batch_size=4)
metric_callback = MetricValCallbackDDP(metric=EmbeddingMetricsDDP())  # DDP specific

# run
pl_model = ExtractorModuleDDP(model=model, criterion=criterion, optimizer=optimizer,
                              loaders_train=train_loader, loaders_val=val_loader  # DDP specific
                              )

ddp_args = {"accelerator": "auto", "devices": 2, "strategy": pl.plugins.DDPPlugin(),
            "replace_sampler_ddp": False}  # DDP specific
trainer = pl.Trainer(max_epochs=1, callbacks=[metric_callback], num_sanity_val_steps=0, **ddp_args)
trainer.fit(pl_model)  # we don't pass loaders to .fit() in DDP
```
[comment]:lightning-ddp-end
</p>
</details>

*Colab: there is no Colab link since it provides only single-GPU machines.*
ㅤ

=======
>>>>>>> 08b2bd82
<details>
<summary>Using a trained model for retrieval</summary>
<p>

[comment]:usage-retrieval-start
```python
import torch

from oml.const import MOCK_DATASET_PATH
from oml.inference.flat import inference_on_images
from oml.models import ViTExtractor
from oml.registry.transforms import get_transforms_for_pretrained
from oml.utils.download_mock_dataset import download_mock_dataset
from oml.utils.misc_torch import pairwise_dist

_, df_val = download_mock_dataset(MOCK_DATASET_PATH)
df_val["path"] = df_val["path"].apply(lambda x: MOCK_DATASET_PATH / x)
queries = df_val[df_val["is_query"]]["path"].tolist()
galleries = df_val[df_val["is_gallery"]]["path"].tolist()

model = ViTExtractor.from_pretrained("vits16_dino")
transform, _ = get_transforms_for_pretrained("vits16_dino")

args = {"num_workers": 0, "batch_size": 8}
features_queries = inference_on_images(model, paths=queries, transform=transform, **args)
features_galleries = inference_on_images(model, paths=galleries, transform=transform, **args)

# Now we can explicitly build pairwise matrix of distances or save you RAM via using kNN
use_knn = True
top_k = 3

if use_knn:
    from sklearn.neighbors import NearestNeighbors
    knn = NearestNeighbors(algorithm="auto", p=2)
    knn.fit(features_galleries)
    dists, ii_closest = knn.kneighbors(features_queries, n_neighbors=top_k, return_distance=True)

else:
    dist_mat = pairwise_dist(x1=features_queries, x2=features_galleries)
    dists, ii_closest = torch.topk(dist_mat, dim=1, k=top_k, largest=False)

print(f"Top {top_k} items closest to queries are:\n {ii_closest}")
```
[comment]:usage-retrieval-end
</p>
</details>

[![Open In Colab](https://colab.research.google.com/assets/colab-badge.svg)](https://colab.research.google.com/drive/1S2nK6KaReDm-RjjdojdId6CakhhSyvfA?usp=share_link)
<<<<<<< HEAD
ㅤ

**Postprocessing**

You can also boost retrieval accuracy of your features extractor by adding a postprocessor (we recommend
to check the examples above first).
In the example below we train a siamese model to re-rank top retrieval outputs of the original model
by performing inference on pairs ``(query, output_i)`` where ``i=1..top_n``.

You can also check the corresponding
[pipeline](https://github.com/OML-Team/open-metric-learning/blob/main/pipelines/postprocessing/pairwise_postprocessing) analogue.
The documentation for related classes is available via the [link](https://open-metric-learning.readthedocs.io/en/latest/contents/postprocessing.html).
*Note, this functionality is new and a work still in progress.*

<details>
<summary>Postprocessor: Training + Validation</summary>
<p>

[comment]:postprocessor-start
```python
from pprint import pprint

import torch
from torch.nn import BCEWithLogitsLoss
from torch.utils.data import DataLoader

from oml.datasets.base import DatasetWithLabels, DatasetQueryGallery
from oml.inference.flat import inference_on_dataframe
from oml.metrics.embeddings import EmbeddingMetrics
from oml.miners.pairs import PairsMiner
from oml.models.meta.siamese import ConcatSiamese
from oml.models.vit.vit import ViTExtractor
from oml.retrieval.postprocessors.pairwise import PairwiseImagesPostprocessor
from oml.samplers.balance import BalanceSampler
from oml.transforms.images.torchvision import get_normalisation_resize_torch
from oml.utils.download_mock_dataset import download_mock_dataset

# Let's start with saving embeddings of a pretrained extractor for which we want to build a postprocessor
dataset_root = "mock_dataset/"
download_mock_dataset(dataset_root)

extractor = ViTExtractor("vits16_dino", arch="vits16", normalise_features=False)
transform = get_normalisation_resize_torch(im_size=64)

embeddings_train, embeddings_val, df_train, df_val = \
    inference_on_dataframe(dataset_root, "df.csv", extractor=extractor, transforms_extraction=transform)

# We are building Siamese model on top of existing weights and train it to recognize positive/negative pairs
siamese = ConcatSiamese(extractor=extractor, mlp_hidden_dims=[100])
optimizer = torch.optim.SGD(siamese.parameters(), lr=1e-6)
miner = PairsMiner(hard_mining=True)
criterion = BCEWithLogitsLoss()

train_dataset = DatasetWithLabels(df=df_train, transform=transform, extra_data={"embeddings": embeddings_train})
batch_sampler = BalanceSampler(train_dataset.get_labels(), n_labels=2, n_instances=2)
train_loader = DataLoader(train_dataset, batch_sampler=batch_sampler)

for batch in train_loader:
    # We sample pairs on which the original model struggled most
    ids1, ids2, is_negative_pair = miner.sample(features=batch["embeddings"], labels=batch["labels"])
    probs = siamese(x1=batch["input_tensors"][ids1], x2=batch["input_tensors"][ids2])
    loss = criterion(probs, is_negative_pair.float())

    loss.backward()
    optimizer.step()
    optimizer.zero_grad()

# Siamese re-ranks top-n retrieval outputs of the original model performing inference on pairs (query, output_i)
val_dataset = DatasetQueryGallery(df=df_val, extra_data={"embeddings": embeddings_val}, transform=transform)
valid_loader = DataLoader(val_dataset, batch_size=4, shuffle=False)

postprocessor = PairwiseImagesPostprocessor(top_n=3, pairwise_model=siamese, transforms=transform)
calculator = EmbeddingMetrics(postprocessor=postprocessor)
calculator.setup(num_samples=len(val_dataset))

for batch in valid_loader:
    calculator.update_data(data_dict=batch)

pprint(calculator.compute_metrics())  # Pairwise inference happens here
```
[comment]:postprocessor-end
</p>
</details>

[![Open In Colab](https://colab.research.google.com/assets/colab-badge.svg)](https://colab.research.google.com/drive/1LBmusxwo8dPqWznmK627GNMzeDVdjMwv?usp=sharing)

## Usage with PyTorch Metric Learning

You can easily access a lot of content from [PyTorch Metric Learning](https://github.com/KevinMusgrave/pytorch-metric-learning)
with our library. You can see that the examples below are different from the basic ones only in a few lines of code:

<details>
<summary>Training with loss from PML</summary>
<p>

```python
import torch
from tqdm import tqdm

from oml.datasets.base import DatasetWithLabels
from oml.models.vit.vit import ViTExtractor
from oml.samplers.balance import BalanceSampler
from oml.utils.download_mock_dataset import download_mock_dataset

from pytorch_metric_learning import losses, distances, reducers, miners

dataset_root = "mock_dataset/"
df_train, _ = download_mock_dataset(dataset_root)

model = ViTExtractor("vits16_dino", arch="vits16", normalise_features=False).train()
optimizer = torch.optim.SGD(model.parameters(), lr=1e-6)

train_dataset = DatasetWithLabels(df_train, dataset_root=dataset_root)

# PML specific
# criterion = losses.TripletMarginLoss(margin=0.2, triplets_per_anchor="all")
criterion = losses.ArcFaceLoss(num_classes=df_train["label"].nunique(), embedding_size=model.feat_dim)  # for classification-like losses

sampler = BalanceSampler(train_dataset.get_labels(), n_labels=2, n_instances=2)
train_loader = torch.utils.data.DataLoader(train_dataset, batch_sampler=sampler)

for batch in tqdm(train_loader):
    embeddings = model(batch["input_tensors"])
    loss = criterion(embeddings, batch["labels"])
    loss.backward()
    optimizer.step()
    optimizer.zero_grad()
```

</p>
</details>

[![Open In Colab](https://colab.research.google.com/assets/colab-badge.svg)](https://colab.research.google.com/drive/1m66v1qhCyAUciEcXsJlIJtjF6nz6ZLI7?usp=sharing)

<details>
<summary>Training with distance, reducer, miner and loss from PML</summary>
<p>

```python
import torch
from tqdm import tqdm

from oml.datasets.base import DatasetWithLabels
from oml.models.vit.vit import ViTExtractor
from oml.samplers.balance import BalanceSampler
from oml.utils.download_mock_dataset import download_mock_dataset

from pytorch_metric_learning import losses, distances, reducers, miners

dataset_root = "mock_dataset/"
df_train, _ = download_mock_dataset(dataset_root)

model = ViTExtractor("vits16_dino", arch="vits16", normalise_features=False).train()
optimizer = torch.optim.SGD(model.parameters(), lr=1e-6)

train_dataset = DatasetWithLabels(df_train, dataset_root=dataset_root)

# PML specific
distance = distances.LpDistance(p=2)
reducer = reducers.ThresholdReducer(low=0)
criterion = losses.TripletMarginLoss()
miner = miners.TripletMarginMiner(margin=0.2, distance=distance, type_of_triplets="all")

sampler = BalanceSampler(train_dataset.get_labels(), n_labels=2, n_instances=2)
train_loader = torch.utils.data.DataLoader(train_dataset, batch_sampler=sampler)

for batch in tqdm(train_loader):
    embeddings = model(batch["input_tensors"])
    loss = criterion(embeddings, batch["labels"], miner(embeddings, batch["labels"]))  # PML specific
    loss.backward()
    optimizer.step()
    optimizer.zero_grad()
```

</p>
</details>

[![Open In Colab](https://colab.research.google.com/assets/colab-badge.svg)](https://colab.research.google.com/drive/1MbVmSnQvO16eVgAqy1kcOd1XysgaYVBo?usp=sharing)

Note, during the validation process OpenMetricLearning computes *L2* distances. Thus, when choosing a distance from PML,
we recommend you to pick `distances.LpDistance(p=2)`.

To use content from PyTorch Metric Learning with our Pipelines just follow the standard
[tutorial](https://open-metric-learning.readthedocs.io/en/latest/examples/config.html#how-to-use-my-own-implementation-of-loss-model-augmentations-etc)
of adding custom loss.
=======

## Pipelines

Pipelines provide a way to run metric learning experiments via changing only the config file.
All you need is to prepare your dataset in a required format.
See [Pipelines](https://github.com/OML-Team/open-metric-learning/blob/main/pipelines/) folder for more details.
>>>>>>> 08b2bd82

## Zoo

Below are the models trained with OML on 4 public datasets.
For more details about the training process and configs, please, visit
[Pipelines](https://github.com/OML-Team/open-metric-learning/blob/main/pipelines/).
All metrics below were obtained on the images with the sizes of **224 x 224**:

|                      model                      | cmc1  |         dataset          |                                              weights                                              |                                                    experiment                                                     |
|:-----------------------------------------------:|:-----:|:------------------------:|:-------------------------------------------------------------------------------------------------:|:-----------------------------------------------------------------------------------------------------------------:|
| `ViTExtractor.from_pretrained("vits16_inshop")` | 0.921 |    DeepFashion Inshop    |    [link](https://drive.google.com/file/d/1niX-TC8cj6j369t7iU2baHQSVN3MVJbW/view?usp=sharing)     | [link](https://github.com/OML-Team/open-metric-learning/tree/main/pipelines/features_extraction/extractor_inshop) |
|  `ViTExtractor.from_pretrained("vits16_sop")`   | 0.866 | Stanford Online Products |   [link](https://drive.google.com/file/d/1zuGRHvF2KHd59aw7i7367OH_tQNOGz7A/view?usp=sharing)      |  [link](https://github.com/OML-Team/open-metric-learning/tree/main/pipelines/features_extraction/extractor_sop)   |
| `ViTExtractor.from_pretrained("vits16_cars")`   | 0.907 |         CARS 196         |   [link](https://drive.google.com/drive/folders/17a4_fg94dox2sfkXmw-KCtiLBlx-ut-1?usp=sharing)    |  [link](https://github.com/OML-Team/open-metric-learning/tree/main/pipelines/features_extraction/extractor_cars)  |
|  `ViTExtractor.from_pretrained("vits16_cub")`   | 0.837 |       CUB 200 2011       |   [link](https://drive.google.com/drive/folders/1TPCN-eZFLqoq4JBgnIfliJoEK48x9ozb?usp=sharing)    |  [link](https://github.com/OML-Team/open-metric-learning/tree/main/pipelines/features_extraction/extractor_cub)   |

We also provide an integration with the models pretrained by other researchers.
All metrics below were obtained on the images with the sizes of **224 x 224**:

|                            model                            | Stanford Online Products | DeepFashion InShop | CUB 200 2011 | CARS 196 |
|:-----------------------------------------------------------:|:------------------------:|:------------------:|:------------:|:--------:|
|    `ViTCLIPExtractor.from_pretrained("sber_vitb32_224")`    |          0.547           |       0.514        |    0.448     |  0.618   |
|    `ViTCLIPExtractor.from_pretrained("sber_vitb16_224")`    |          0.565           |       0.565        |    0.524     |  0.648   |
|    `ViTCLIPExtractor.from_pretrained("sber_vitl14_224")`    |          0.512           |       0.555        |    0.606     |  0.707   |
|   `ViTCLIPExtractor.from_pretrained("openai_vitb32_224")`   |          0.612           |       0.491        |    0.560     |  0.693   |
|   `ViTCLIPExtractor.from_pretrained("openai_vitb16_224")`   |          0.648           |       0.606        |    0.665     |  0.767   |
|   `ViTCLIPExtractor.from_pretrained("openai_vitl14_224")`   |          0.670           |       0.675        |    0.745     |  0.844   |
|        `ViTExtractor.from_pretrained("vits16_dino")`        |          0.648           |       0.509        |    0.627     |  0.265   |
|        `ViTExtractor.from_pretrained("vits8_dino")`         |          0.651           |       0.524        |    0.661     |  0.315   |
|        `ViTExtractor.from_pretrained("vitb16_dino")`        |          0.658           |       0.514        |    0.541     |  0.288   |
|        `ViTExtractor.from_pretrained("vitb8_dino")`         |          0.689           |       0.599        |    0.506     |  0.313   |
|    `ResnetExtractor.from_pretrained("resnet50_moco_v2")`    |          0.493           |       0.267        |    0.264     |  0.149   |
| `ResnetExtractor.from_pretrained("resnet50_imagenet1k_v1")` |          0.515           |       0.284        |    0.455     |  0.247   |

### How to use models from Zoo?

[comment]:zoo-start
```python
from oml.const import CKPT_SAVE_ROOT as CKPT_DIR, MOCK_DATASET_PATH as DATA_DIR
from oml.models import ViTExtractor
from oml.registry.transforms import get_transforms_for_pretrained

model = ViTExtractor.from_pretrained("vits16_dino")
transforms, im_reader = get_transforms_for_pretrained("vits16_dino")

img = im_reader(DATA_DIR / "images" / "circle_1.jpg")  # put path to your image here
img_tensor = transforms(img)
# img_tensor = transforms(image=img)["image"]  # for transforms from Albumentations

features = model(img_tensor.unsqueeze(0))

# Check other available models:
print(list(ViTExtractor.pretrained_models.keys()))

# Load checkpoint saved on a disk:
model_ = ViTExtractor(weights=CKPT_DIR / "vits16_dino.ckpt", arch="vits16", normalise_features=False)
```
[comment]:zoo-end

## Contributing guide

We welcome new contributors! Please, see our:
* [Contributing guide](https://open-metric-learning.readthedocs.io/en/latest/from_readme/contributing.html)
* [Kanban board](https://github.com/OML-Team/open-metric-learning/projects/1)

## Acknowledgments

<a href="https://github.com/catalyst-team/catalyst" target="_blank"><img src="https://raw.githubusercontent.com/catalyst-team/catalyst-pics/master/pics/catalyst_logo.png" width="100"/></a>

The project was started in 2020 as a module for [Catalyst](https://github.com/catalyst-team/catalyst) library.
I want to thank people who worked with me on that module:
[Julia Shenshina](https://github.com/julia-shenshina),
[Nikita Balagansky](https://github.com/elephantmipt),
[Sergey Kolesnikov](https://github.com/Scitator)
and others.

I would like to thank people who continue working on this pipeline when it became a separe project:
[Julia Shenshina](https://github.com/julia-shenshina),
[Misha Kindulov](https://github.com/b0nce),
[Aleksei Tarasov](https://github.com/DaloroAT) and
[Verkhovtsev Leonid](https://github.com/leoromanovich).

<a href="https://www.newyorker.de/" target="_blank"><img src="https://upload.wikimedia.org/wikipedia/commons/thumb/d/d8/New_Yorker.svg/1280px-New_Yorker.svg.png" width="100"/></a>

I also want to thank NewYorker, since the part of functionality was developed (and used) by its computer vision team led by me.<|MERGE_RESOLUTION|>--- conflicted
+++ resolved
@@ -311,150 +311,6 @@
 </details>
 
 [![Open In Colab](https://colab.research.google.com/assets/colab-badge.svg)](https://colab.research.google.com/drive/1kntDAIdIZ9L40jcndguLAb-XqmCFOgS5?usp=sharing)
-<<<<<<< HEAD
-
-<details>
-<summary>Validation</summary>
-<p>
-
-[comment]:vanilla-validation-start
-```python
-import torch
-from tqdm import tqdm
-
-from oml.datasets.base import DatasetQueryGallery
-from oml.metrics.embeddings import EmbeddingMetrics
-from oml.models.vit.vit import ViTExtractor
-from oml.utils.download_mock_dataset import download_mock_dataset
-
-dataset_root =  "mock_dataset/"
-_, df_val = download_mock_dataset(dataset_root)
-
-model = ViTExtractor("vits16_dino", arch="vits16", normalise_features=False).eval()
-
-val_dataset = DatasetQueryGallery(df_val, dataset_root=dataset_root)
-
-val_loader = torch.utils.data.DataLoader(val_dataset, batch_size=4)
-calculator = EmbeddingMetrics()
-calculator.setup(num_samples=len(val_dataset))
-
-with torch.no_grad():
-    for batch in tqdm(val_loader):
-        batch["embeddings"] = model(batch["input_tensors"])
-        calculator.update_data(batch)
-
-metrics = calculator.compute_metrics()
-```
-[comment]:vanilla-validation-end
-</p>
-</details>
-
-[![Open In Colab](https://colab.research.google.com/assets/colab-badge.svg)](https://colab.research.google.com/drive/1O2o3k8I8jN5hRin3dKnAS3WsgG04tmIT?usp=sharing)
-
-<details>
-<summary>Training + Validation [Lightning]</summary>
-<p>
-
-[comment]:lightning-start
-```python
-import pytorch_lightning as pl
-import torch
-
-from oml.datasets.base import DatasetQueryGallery, DatasetWithLabels
-from oml.lightning.modules.extractor import ExtractorModule
-from oml.lightning.callbacks.metric import MetricValCallback
-from oml.losses.triplet import TripletLossWithMiner
-from oml.metrics.embeddings import EmbeddingMetrics
-from oml.miners.inbatch_all_tri import AllTripletsMiner
-from oml.models.vit.vit import ViTExtractor
-from oml.samplers.balance import BalanceSampler
-from oml.utils.download_mock_dataset import download_mock_dataset
-
-dataset_root = "mock_dataset/"
-df_train, df_val = download_mock_dataset(dataset_root)
-
-# model
-model = ViTExtractor("vits16_dino", arch="vits16", normalise_features=False)
-
-# train
-optimizer = torch.optim.SGD(model.parameters(), lr=1e-6)
-train_dataset = DatasetWithLabels(df_train, dataset_root=dataset_root)
-criterion = TripletLossWithMiner(margin=0.1, miner=AllTripletsMiner())
-batch_sampler = BalanceSampler(train_dataset.get_labels(), n_labels=2, n_instances=3)
-train_loader = torch.utils.data.DataLoader(train_dataset, batch_sampler=batch_sampler)
-
-# val
-val_dataset = DatasetQueryGallery(df_val, dataset_root=dataset_root)
-val_loader = torch.utils.data.DataLoader(val_dataset, batch_size=4)
-metric_callback = MetricValCallback(metric=EmbeddingMetrics())
-
-# run
-pl_model = ExtractorModule(model, criterion, optimizer)
-trainer = pl.Trainer(max_epochs=1, callbacks=[metric_callback], num_sanity_val_steps=0)
-trainer.fit(pl_model, train_dataloaders=train_loader, val_dataloaders=val_loader)
-```
-[comment]:lightning-end
-</p>
-</details>
-
-[![Open In Colab](https://colab.research.google.com/assets/colab-badge.svg)](https://colab.research.google.com/drive/1bVUgdBGWvQgCkba2YtaIRVlUQUz7Q60Z?usp=share_link)
-
-<details>
-<summary>Training + Validation [Lightning Distributed]</summary>
-<p>
-
-[comment]:lightning-ddp-start
-```python
-import pytorch_lightning as pl
-import torch
-
-from oml.datasets.base import DatasetQueryGallery, DatasetWithLabels
-from oml.lightning.modules.extractor import ExtractorModuleDDP
-from oml.lightning.callbacks.metric import MetricValCallbackDDP
-from oml.losses.triplet import TripletLossWithMiner
-from oml.metrics.embeddings import EmbeddingMetricsDDP
-from oml.miners.inbatch_all_tri import AllTripletsMiner
-from oml.models.vit.vit import ViTExtractor
-from oml.samplers.balance import BalanceSampler
-from oml.utils.download_mock_dataset import download_mock_dataset
-
-dataset_root = "mock_dataset/"
-df_train, df_val = download_mock_dataset(dataset_root)
-
-# model
-model = ViTExtractor("vits16_dino", arch="vits16", normalise_features=False)
-
-# train
-optimizer = torch.optim.SGD(model.parameters(), lr=1e-6)
-train_dataset = DatasetWithLabels(df_train, dataset_root=dataset_root)
-criterion = TripletLossWithMiner(margin=0.1, miner=AllTripletsMiner())
-batch_sampler = BalanceSampler(train_dataset.get_labels(), n_labels=2, n_instances=3)
-train_loader = torch.utils.data.DataLoader(train_dataset, batch_sampler=batch_sampler)
-
-# val
-val_dataset = DatasetQueryGallery(df_val, dataset_root=dataset_root)
-val_loader = torch.utils.data.DataLoader(val_dataset, batch_size=4)
-metric_callback = MetricValCallbackDDP(metric=EmbeddingMetricsDDP())  # DDP specific
-
-# run
-pl_model = ExtractorModuleDDP(model=model, criterion=criterion, optimizer=optimizer,
-                              loaders_train=train_loader, loaders_val=val_loader  # DDP specific
-                              )
-
-ddp_args = {"accelerator": "auto", "devices": 2, "strategy": pl.plugins.DDPPlugin(),
-            "replace_sampler_ddp": False}  # DDP specific
-trainer = pl.Trainer(max_epochs=1, callbacks=[metric_callback], num_sanity_val_steps=0, **ddp_args)
-trainer.fit(pl_model)  # we don't pass loaders to .fit() in DDP
-```
-[comment]:lightning-ddp-end
-</p>
-</details>
-
-*Colab: there is no Colab link since it provides only single-GPU machines.*
-ㅤ
-
-=======
->>>>>>> 08b2bd82
 <details>
 <summary>Using a trained model for retrieval</summary>
 <p>
@@ -503,206 +359,16 @@
 </details>
 
 [![Open In Colab](https://colab.research.google.com/assets/colab-badge.svg)](https://colab.research.google.com/drive/1S2nK6KaReDm-RjjdojdId6CakhhSyvfA?usp=share_link)
-<<<<<<< HEAD
-ㅤ
-
-**Postprocessing**
-
-You can also boost retrieval accuracy of your features extractor by adding a postprocessor (we recommend
-to check the examples above first).
-In the example below we train a siamese model to re-rank top retrieval outputs of the original model
-by performing inference on pairs ``(query, output_i)`` where ``i=1..top_n``.
-
-You can also check the corresponding
-[pipeline](https://github.com/OML-Team/open-metric-learning/blob/main/pipelines/postprocessing/pairwise_postprocessing) analogue.
-The documentation for related classes is available via the [link](https://open-metric-learning.readthedocs.io/en/latest/contents/postprocessing.html).
-*Note, this functionality is new and a work still in progress.*
-
-<details>
-<summary>Postprocessor: Training + Validation</summary>
-<p>
-
-[comment]:postprocessor-start
-```python
-from pprint import pprint
-
-import torch
-from torch.nn import BCEWithLogitsLoss
-from torch.utils.data import DataLoader
-
-from oml.datasets.base import DatasetWithLabels, DatasetQueryGallery
-from oml.inference.flat import inference_on_dataframe
-from oml.metrics.embeddings import EmbeddingMetrics
-from oml.miners.pairs import PairsMiner
-from oml.models.meta.siamese import ConcatSiamese
-from oml.models.vit.vit import ViTExtractor
-from oml.retrieval.postprocessors.pairwise import PairwiseImagesPostprocessor
-from oml.samplers.balance import BalanceSampler
-from oml.transforms.images.torchvision import get_normalisation_resize_torch
-from oml.utils.download_mock_dataset import download_mock_dataset
-
-# Let's start with saving embeddings of a pretrained extractor for which we want to build a postprocessor
-dataset_root = "mock_dataset/"
-download_mock_dataset(dataset_root)
-
-extractor = ViTExtractor("vits16_dino", arch="vits16", normalise_features=False)
-transform = get_normalisation_resize_torch(im_size=64)
-
-embeddings_train, embeddings_val, df_train, df_val = \
-    inference_on_dataframe(dataset_root, "df.csv", extractor=extractor, transforms_extraction=transform)
-
-# We are building Siamese model on top of existing weights and train it to recognize positive/negative pairs
-siamese = ConcatSiamese(extractor=extractor, mlp_hidden_dims=[100])
-optimizer = torch.optim.SGD(siamese.parameters(), lr=1e-6)
-miner = PairsMiner(hard_mining=True)
-criterion = BCEWithLogitsLoss()
-
-train_dataset = DatasetWithLabels(df=df_train, transform=transform, extra_data={"embeddings": embeddings_train})
-batch_sampler = BalanceSampler(train_dataset.get_labels(), n_labels=2, n_instances=2)
-train_loader = DataLoader(train_dataset, batch_sampler=batch_sampler)
-
-for batch in train_loader:
-    # We sample pairs on which the original model struggled most
-    ids1, ids2, is_negative_pair = miner.sample(features=batch["embeddings"], labels=batch["labels"])
-    probs = siamese(x1=batch["input_tensors"][ids1], x2=batch["input_tensors"][ids2])
-    loss = criterion(probs, is_negative_pair.float())
-
-    loss.backward()
-    optimizer.step()
-    optimizer.zero_grad()
-
-# Siamese re-ranks top-n retrieval outputs of the original model performing inference on pairs (query, output_i)
-val_dataset = DatasetQueryGallery(df=df_val, extra_data={"embeddings": embeddings_val}, transform=transform)
-valid_loader = DataLoader(val_dataset, batch_size=4, shuffle=False)
-
-postprocessor = PairwiseImagesPostprocessor(top_n=3, pairwise_model=siamese, transforms=transform)
-calculator = EmbeddingMetrics(postprocessor=postprocessor)
-calculator.setup(num_samples=len(val_dataset))
-
-for batch in valid_loader:
-    calculator.update_data(data_dict=batch)
-
-pprint(calculator.compute_metrics())  # Pairwise inference happens here
-```
-[comment]:postprocessor-end
-</p>
-</details>
-
-[![Open In Colab](https://colab.research.google.com/assets/colab-badge.svg)](https://colab.research.google.com/drive/1LBmusxwo8dPqWznmK627GNMzeDVdjMwv?usp=sharing)
-
-## Usage with PyTorch Metric Learning
-
-You can easily access a lot of content from [PyTorch Metric Learning](https://github.com/KevinMusgrave/pytorch-metric-learning)
-with our library. You can see that the examples below are different from the basic ones only in a few lines of code:
-
-<details>
-<summary>Training with loss from PML</summary>
-<p>
-
-```python
-import torch
-from tqdm import tqdm
-
-from oml.datasets.base import DatasetWithLabels
-from oml.models.vit.vit import ViTExtractor
-from oml.samplers.balance import BalanceSampler
-from oml.utils.download_mock_dataset import download_mock_dataset
-
-from pytorch_metric_learning import losses, distances, reducers, miners
-
-dataset_root = "mock_dataset/"
-df_train, _ = download_mock_dataset(dataset_root)
-
-model = ViTExtractor("vits16_dino", arch="vits16", normalise_features=False).train()
-optimizer = torch.optim.SGD(model.parameters(), lr=1e-6)
-
-train_dataset = DatasetWithLabels(df_train, dataset_root=dataset_root)
-
-# PML specific
-# criterion = losses.TripletMarginLoss(margin=0.2, triplets_per_anchor="all")
-criterion = losses.ArcFaceLoss(num_classes=df_train["label"].nunique(), embedding_size=model.feat_dim)  # for classification-like losses
-
-sampler = BalanceSampler(train_dataset.get_labels(), n_labels=2, n_instances=2)
-train_loader = torch.utils.data.DataLoader(train_dataset, batch_sampler=sampler)
-
-for batch in tqdm(train_loader):
-    embeddings = model(batch["input_tensors"])
-    loss = criterion(embeddings, batch["labels"])
-    loss.backward()
-    optimizer.step()
-    optimizer.zero_grad()
-```
-
-</p>
-</details>
-
-[![Open In Colab](https://colab.research.google.com/assets/colab-badge.svg)](https://colab.research.google.com/drive/1m66v1qhCyAUciEcXsJlIJtjF6nz6ZLI7?usp=sharing)
-
-<details>
-<summary>Training with distance, reducer, miner and loss from PML</summary>
-<p>
-
-```python
-import torch
-from tqdm import tqdm
-
-from oml.datasets.base import DatasetWithLabels
-from oml.models.vit.vit import ViTExtractor
-from oml.samplers.balance import BalanceSampler
-from oml.utils.download_mock_dataset import download_mock_dataset
-
-from pytorch_metric_learning import losses, distances, reducers, miners
-
-dataset_root = "mock_dataset/"
-df_train, _ = download_mock_dataset(dataset_root)
-
-model = ViTExtractor("vits16_dino", arch="vits16", normalise_features=False).train()
-optimizer = torch.optim.SGD(model.parameters(), lr=1e-6)
-
-train_dataset = DatasetWithLabels(df_train, dataset_root=dataset_root)
-
-# PML specific
-distance = distances.LpDistance(p=2)
-reducer = reducers.ThresholdReducer(low=0)
-criterion = losses.TripletMarginLoss()
-miner = miners.TripletMarginMiner(margin=0.2, distance=distance, type_of_triplets="all")
-
-sampler = BalanceSampler(train_dataset.get_labels(), n_labels=2, n_instances=2)
-train_loader = torch.utils.data.DataLoader(train_dataset, batch_sampler=sampler)
-
-for batch in tqdm(train_loader):
-    embeddings = model(batch["input_tensors"])
-    loss = criterion(embeddings, batch["labels"], miner(embeddings, batch["labels"]))  # PML specific
-    loss.backward()
-    optimizer.step()
-    optimizer.zero_grad()
-```
-
-</p>
-</details>
-
-[![Open In Colab](https://colab.research.google.com/assets/colab-badge.svg)](https://colab.research.google.com/drive/1MbVmSnQvO16eVgAqy1kcOd1XysgaYVBo?usp=sharing)
-
-Note, during the validation process OpenMetricLearning computes *L2* distances. Thus, when choosing a distance from PML,
-we recommend you to pick `distances.LpDistance(p=2)`.
-
-To use content from PyTorch Metric Learning with our Pipelines just follow the standard
-[tutorial](https://open-metric-learning.readthedocs.io/en/latest/examples/config.html#how-to-use-my-own-implementation-of-loss-model-augmentations-etc)
-of adding custom loss.
-=======
 
 ## Pipelines
 
 Pipelines provide a way to run metric learning experiments via changing only the config file.
 All you need is to prepare your dataset in a required format.
 See [Pipelines](https://github.com/OML-Team/open-metric-learning/blob/main/pipelines/) folder for more details.
->>>>>>> 08b2bd82
 
 ## Zoo
 
 Below are the models trained with OML on 4 public datasets.
-For more details about the training process and configs, please, visit
-[Pipelines](https://github.com/OML-Team/open-metric-learning/blob/main/pipelines/).
 All metrics below were obtained on the images with the sizes of **224 x 224**:
 
 |                      model                      | cmc1  |         dataset          |                                              weights                                              |                                                    experiment                                                     |
