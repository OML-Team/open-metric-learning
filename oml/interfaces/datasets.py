--- conflicted
+++ resolved
@@ -111,11 +111,7 @@
     """
 
     @abstractmethod
-<<<<<<< HEAD
-    def visualize(self, idx: int, color: TColor) -> np.ndarray:
-=======
     def visualize(self, item: int, color: TColor) -> np.ndarray:
->>>>>>> 9a1305e1
         raise NotImplementedError()
 
 
@@ -124,10 +120,6 @@
     "ILabeledDataset",
     "IQueryGalleryLabeledDataset",
     "IQueryGalleryDataset",
-<<<<<<< HEAD
     "IPairDataset",
-=======
-    "IPairsDataset",
->>>>>>> 9a1305e1
     "IVisualizableDataset",
 ]