from typing import List, Optional, Tuple

import albumentations as albu
import cv2
import matplotlib.pyplot as plt
import numpy as np
import torch

from oml.const import PATHS_KEY, X1_KEY, X2_KEY, Y1_KEY, Y2_KEY
from oml.metrics.embeddings import EmbeddingMetrics
from oml.utils.images.images import imread_cv2

RED = (255, 0, 0)
GREEN = (0, 255, 0)
BLUE = (0, 0, 255)
GRAY = (120, 120, 120)
WHITE = (255, 255, 255)

TColor = Tuple[int, int, int]


def draw_bbox(im: np.ndarray, bbox: torch.Tensor, color: TColor) -> np.ndarray:
    """
    Draws a single bounding box on the image.
    If the elements of the bbox are NaNs, we will draw bbox around the whole image.

    Args:
        im: image
        bbox: single bounding in the format of [x1, y1, x2, y2]
        color: tuple of 3 ints
    """
    im_ret = im.copy()
    if not torch.isnan(bbox[0]):
        x1, y1, x2, y2 = list(map(int, bbox))
    else:
        x1, y1, x2, y2 = 0, 0, im_ret.shape[1], im_ret.shape[0]

    im_ret = cv2.rectangle(im_ret, (x1, y1), (x2, y2), thickness=5, color=color)

    return im_ret


class RetrievalVisualizer:
    def __init__(
        self,
        query_paths: List[str],
        query_labels: torch.Tensor,
        gallery_paths: List[str],
        gallery_labels: torch.Tensor,
        dist_matrix: torch.Tensor,
        mask_to_ignore: torch.Tensor,
        mask_gt: torch.Tensor,
        query_bboxes: torch.Tensor,
        gallery_bboxes: torch.Tensor,
        verbose: bool = True,
    ):
        """
        This class allows you to visualize the searching results for the desired queries and
        highlight bad and good predictions with the different colors.

        Args:
            query_paths: Q paths to queries images
            query_labels: Q labels of query images
            gallery_paths: G paths to gallery images
            gallery_labels: G labels of gallery images
            dist_matrix: (Q x G) matrix of the distances between queries and galleries
            mask_to_ignore: (Q x G) boolean matrix. If (i,j) is True we will ignore j-th gallery for i-th query.
            mask_gt: (Q x G) boolean matrix. The (i,j) element indicates if j-th gallery is the correct output for the i-th query.
            query_bboxes: (Q x 4) matrix of the bboxes in the format of [x1, y1, x2, y2]. Use torch("nan") if you have no bboxes for the sample.
            gallery_bboxes: (G x 4) matrix of the bboxes in the format of [x1, y1, x2, y2]. Use torch("nan") if you have no bboxes for the sample.

        """
        self.query_paths = query_paths
        self.query_labels = query_labels

        self.gallery_paths = gallery_paths
        self.gallery_labels = gallery_labels

        self.dist_matrix = dist_matrix
        self.mask_gt = mask_gt

        self.dist_matrix[mask_to_ignore] = float("inf")

        self.query_bboxes = query_bboxes
        self.gallery_bboxes = gallery_bboxes

        self.verbose = verbose

    @classmethod
    def from_embeddings_metric(cls, emb: EmbeddingMetrics, verbose: bool = True) -> "RetrievalVisualizer":
        """
        In some cases, you may prefer to instantiate Visualizer from
        >>> EmbeddingMetrics
        which you usually have after the validation procedure since it
        contains the information needed for visualization.

        Args:
            emb: EmbeddingMetrics object

        """
        is_query = emb.acc.storage[emb.is_query_key]
        is_gallery = emb.acc.storage[emb.is_gallery_key]

        query_paths = np.array(emb.acc.storage[PATHS_KEY])[is_query]
        gallery_paths = np.array(emb.acc.storage[PATHS_KEY])[is_gallery]

        query_labels = emb.acc.storage[emb.labels_key][is_query]  # type: ignore
        gallery_labels = emb.acc.storage[emb.labels_key][is_gallery]  # type: ignore

<<<<<<< HEAD
        fake_coord = np.array([float("nan")] * len(is_query))
        bboxes = list(
            zip(
                emb.acc.storage.get("x1", fake_coord),
                emb.acc.storage.get("y1", fake_coord),
                emb.acc.storage.get("x2", fake_coord),
                emb.acc.storage.get("y2", fake_coord),
            )
=======
        bboxes = list(
            zip(emb.acc.storage[X1_KEY], emb.acc.storage[Y1_KEY], emb.acc.storage[X2_KEY], emb.acc.storage[Y2_KEY])
>>>>>>> 69b310ce
        )

        query_bboxes = torch.tensor(bboxes)[is_query]
        gallery_bboxes = torch.tensor(bboxes)[is_gallery]

        return RetrievalVisualizer(
            query_paths=query_paths,
            query_labels=query_labels,
            gallery_paths=gallery_paths,
            gallery_labels=gallery_labels,
            dist_matrix=emb.distance_matrix,
            mask_to_ignore=emb.mask_to_ignore,
            mask_gt=emb.mask_gt,
            query_bboxes=query_bboxes,
            gallery_bboxes=gallery_bboxes,
            verbose=verbose,
        )

    def visualise(
        self,
        query_idx: int,
        top_k: int,
        skip_no_errors: bool = False,
    ) -> Optional[plt.Figure]:
        """
        Visualize the predictions for the query with the index <query_idx>.

        Args:
            query_idx: Index of the query
            top_k: Amount of the predictions to show
            skip_no_errors: We skip the current query if we have no errors among first top_k predictions

        """
        ids = torch.argsort(self.dist_matrix[query_idx])[:top_k]

        if skip_no_errors and torch.all(self.mask_gt[query_idx, ids]):
            if self.verbose:
                print(f"No errors for {query_idx}")
            return None

        n_gt = self.mask_gt[query_idx].sum()
        ngt_show = 2
        fig = plt.figure(figsize=(30, 15))

        plt.subplot(1, top_k + 1 + ngt_show, 1)

        img = self.get_img_with_bbox(self.query_paths[query_idx], self.query_bboxes[query_idx], BLUE)
        img = albu.functional.pad(img, min_height=max(img.shape), min_width=max(img.shape), border_mode=0, value=WHITE)
        if self.verbose:
            print("Q  ", self.query_paths[query_idx])
        plt.imshow(img)
        plt.title(f"Query, #gt = {n_gt}")
        plt.axis("off")

        for i, idx in enumerate(ids):
            color = GREEN if self.mask_gt[query_idx, idx] else RED
            if self.verbose:
                print("G", i, self.gallery_paths[idx])
            plt.subplot(1, top_k + ngt_show + 1, i + 2)
            img = self.get_img_with_bbox(self.gallery_paths[idx], self.gallery_bboxes[idx], color)
            img = albu.functional.pad(
                img, min_height=max(img.shape), min_width=max(img.shape), border_mode=0, value=WHITE
            )
            plt.title(f"{i} - {round(self.dist_matrix[query_idx, idx].item(), 3)}")
            plt.imshow(img)
            plt.axis("off")

        gt_ids = self.mask_gt[query_idx].nonzero(as_tuple=True)[0][:ngt_show]

        for i, gt_idx in enumerate(gt_ids):
            plt.subplot(1, top_k + ngt_show + 1, i + top_k + 2)
            img = self.get_img_with_bbox(self.gallery_paths[gt_idx], self.gallery_bboxes[gt_idx], GRAY)
            img = albu.functional.pad(
                img, min_height=max(img.shape), min_width=max(img.shape), border_mode=0, value=WHITE
            )
            plt.title("GT " + str(round(self.dist_matrix[query_idx, gt_idx].item(), 3)))
            plt.imshow(img)
            plt.axis("off")

        plt.show()
        return fig

    @staticmethod
    def get_img_with_bbox(im_name: str, bbox: torch.Tensor, color: TColor) -> np.ndarray:
        """
        Reads the image by its name and draws bbox on it.

        Args:
            im_name: Image path
            bbox: Single bounding box in the format of [x1, y1, x2, y2]. It may also be a list of 4 torch("nan").
            color: Tuple of 3 ints from 0 to 255
        """
        img = imread_cv2(im_name)
        img = draw_bbox(img, bbox, color)
        return img


__all__ = ["RED", "GREEN", "BLUE", "GRAY", "TColor", "draw_bbox", "RetrievalVisualizer"]<|MERGE_RESOLUTION|>--- conflicted
+++ resolved
@@ -107,7 +107,6 @@
         query_labels = emb.acc.storage[emb.labels_key][is_query]  # type: ignore
         gallery_labels = emb.acc.storage[emb.labels_key][is_gallery]  # type: ignore
 
-<<<<<<< HEAD
         fake_coord = np.array([float("nan")] * len(is_query))
         bboxes = list(
             zip(
@@ -116,10 +115,6 @@
                 emb.acc.storage.get("x2", fake_coord),
                 emb.acc.storage.get("y2", fake_coord),
             )
-=======
-        bboxes = list(
-            zip(emb.acc.storage[X1_KEY], emb.acc.storage[Y1_KEY], emb.acc.storage[X2_KEY], emb.acc.storage[Y2_KEY])
->>>>>>> 69b310ce
         )
 
         query_bboxes = torch.tensor(bboxes)[is_query]
