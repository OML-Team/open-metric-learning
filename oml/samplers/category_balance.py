--- conflicted
+++ resolved
@@ -3,7 +3,7 @@
 from typing import Dict, Iterator, List, Union
 
 import numpy as np
-from torch.utils.data import Sampler, BatchSampler
+from torch.utils.data import Sampler
 
 from oml.utils.misc import smart_sample
 
@@ -98,12 +98,7 @@
         self._category_weights = (
             [category_weights[cat] for cat in unique_categories] if self._weight_categories else None
         )
-<<<<<<< HEAD
-        self._batch_number = math.ceil(len(self._unique_labels) / self._n_labels)
-        # self._batch_number = 100
-=======
         self._batch_number = math.ceil(len(unique_labels) / self._n_labels)
->>>>>>> 3a6f6728
 
     @property
     def batch_size(self) -> int:
