--- conflicted
+++ resolved
@@ -1,13 +1,9 @@
-<<<<<<< HEAD
+from copy import deepcopy
+from pprint import pprint
 from typing import Any, Collection, Dict, Iterable, List, Optional, Tuple, Union
-=======
-from pprint import pprint
-from typing import Any, Dict, Optional, Tuple, Union
->>>>>>> 899e0d82
 
 import matplotlib.pyplot as plt
 import numpy as np
-<<<<<<< HEAD
 import torch
 
 from oml.const import (
@@ -29,11 +25,7 @@
     Y1_KEY,
     Y2_KEY,
 )
-=======
-
-from oml.const import EMBEDDINGS_KEY, IS_GALLERY_KEY, IS_QUERY_KEY, LABELS_KEY
 from oml.ddp.utils import is_main_process
->>>>>>> 899e0d82
 from oml.functional.metrics import (
     TMetricsDict,
     apply_mask_to_ignore,
@@ -46,10 +38,7 @@
 from oml.interfaces.metrics import IMetricDDP, IMetricVisualisable
 from oml.interfaces.post_processor import IPostprocessor
 from oml.metrics.accumulation import Accumulator
-<<<<<<< HEAD
 from oml.utils.images.images import get_img_with_bbox, square_pad
-=======
->>>>>>> 899e0d82
 from oml.utils.misc import flatten_dict
 
 TMetricsDict_ByLabels = Dict[Union[str, int], TMetricsDict]
@@ -81,12 +70,9 @@
         postprocessor: Optional[IPostprocessor] = None,
         metrics_to_exclude_from_visualization: Iterable[str] = (),
         check_dataset_validity: bool = True,
-<<<<<<< HEAD
-        log_only_main_category: bool = False,
+        return_only_main_category: bool = False,
         visualize_only_main_category: bool = True,
-=======
         verbose: bool = True,
->>>>>>> 899e0d82
     ):
         """
 
@@ -124,14 +110,11 @@
         self.mask_to_ignore = None
 
         self.check_dataset_validity = check_dataset_validity
-<<<<<<< HEAD
         self.visualize_only_main_category = visualize_only_main_category
-        self.log_only_main_category = log_only_main_category
+        self.return_only_main_category = return_only_main_category
 
         self.metrics_to_exclude_from_visualization = metrics_to_exclude_from_visualization
-=======
         self.verbose = verbose and is_main_process()
->>>>>>> 899e0d82
 
         self.keys_to_accumulate = [self.embeddings_key, self.is_query_key, self.is_gallery_key, self.labels_key]
         if self.categories_key:
@@ -215,10 +198,16 @@
         self.metrics_unreduced = metrics
         self.metrics = reduce_metrics(metrics)  # type: ignore
 
-        if self.log_only_main_category:
-            return {self.overall_categories_key: self.metrics[self.overall_categories_key]}  # type: ignore
+        if self.return_only_main_category:
+            metric_to_return = {self.overall_categories_key: deepcopy(self.metrics[self.overall_categories_key])}  # type: ignore
         else:
-            return self.metrics
+            metric_to_return = deepcopy(self.metrics)
+
+        if self.verbose:
+            print("\nMetrics:")
+            pprint(metric_to_return)
+
+        return metric_to_return  # type: ignore
 
     def visualize(self) -> Tuple[Collection[plt.Figure], Collection[str]]:
         """
@@ -343,16 +332,8 @@
                 plt.imshow(img)
                 plt.axis("off")
 
-<<<<<<< HEAD
         fig.tight_layout()
         return fig
-=======
-        if self.verbose:
-            print("\nMetrics:")
-            pprint(flatten_dict(metrics))  # type: ignore
-
-        return metrics
->>>>>>> 899e0d82
 
 
 class EmbeddingMetricsDDP(EmbeddingMetrics, IMetricDDP, IMetricVisualisable):
