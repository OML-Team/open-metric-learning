<<<<<<< HEAD
from typing import Any, Dict, Optional, List
=======
from collections import defaultdict
from typing import Any, Dict, Optional
>>>>>>> 3a6f6728

from oml.functional.metrics import calculate_accuracy_on_triplets
from oml.interfaces.metrics import IBasicMetric
from oml.utils.misc_torch import OnlineAvgDict


class AccuracyOnTriplets(IBasicMetric):
    metric_name = "accuracy_on_triplets"

    def __init__(self, embeddings_key: str = "embeddings", categories_key: Optional[str] = None):
        """

        Args:
            embeddings_key: key to get embeddings which are tensors with the following structure:
                            [anchor, positive, negative, anchor, positive, negative...]
                             with the shape of [n_triplets * 3, features_dim]
            categories_key: key to get categories, which are integers or strings
        """
        self.embeddings_key = embeddings_key
        self.categories_key = categories_key

        self.avg_online = defaultdict(OnlineAvgDict)  # type: ignore

    def get_keys_for_metric(self) -> List[str]:
        keys = [self.embeddings_key]
        if self.categories_key is not None:
            keys += [self.categories_key]
        return keys

    def setup(self, *args: Any, **kwargs: Any) -> None:  # type: ignore
        self.avg_online = defaultdict(OnlineAvgDict)  # type: ignore

    def update_data(self, data_dict: Dict[str, Any]) -> None:  # type: ignore
        acc_batch = calculate_accuracy_on_triplets(data_dict[self.embeddings_key], reduce_mean=False)

        self.avg_online[self.overall_categories_key].update({self.metric_name: list(map(float, acc_batch))})

        if self.categories_key is not None:
            for acc, category in zip(acc_batch, data_dict[self.categories_key]):
                self.avg_online[category].update({self.metric_name: float(acc)})

    def compute_metrics(self) -> Dict[str, Any]:  # type: ignore
        return {metric: avg_online.get_dict_with_results() for metric, avg_online in self.avg_online.items()}


__all__ = ["AccuracyOnTriplets"]<|MERGE_RESOLUTION|>--- conflicted
+++ resolved
@@ -1,9 +1,5 @@
-<<<<<<< HEAD
+from collections import defaultdict
 from typing import Any, Dict, Optional, List
-=======
-from collections import defaultdict
-from typing import Any, Dict, Optional
->>>>>>> 3a6f6728
 
 from oml.functional.metrics import calculate_accuracy_on_triplets
 from oml.interfaces.metrics import IBasicMetric
