--- conflicted
+++ resolved
@@ -52,7 +52,6 @@
     return Compose([t.Resize(size=(im_size, im_size), antialias=True), ToTensor(), Normalize(mean=mean, std=std)])
 
 
-<<<<<<< HEAD
 def get_arcface_train_transforms(im_size: int = 224, mean: TNormParam = MEAN, std: TNormParam = STD) -> Compose:
     return t.Compose(
         [
@@ -82,12 +81,10 @@
 
 
 __all__ = ["get_augs_torch", "get_normalisation_torch", "get_normalisation_resize_torch"]
-=======
 __all__ = [
     "get_augs_torch",
     "get_normalisation_torch",
     "get_normalisation_resize_torch",
     "get_augs_hypvit",
     "get_normalisation_resize_hypvit",
-]
->>>>>>> dbdd01ed
+]