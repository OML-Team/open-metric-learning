--- conflicted
+++ resolved
@@ -7,12 +7,8 @@
 
 from oml.const import TCfg
 from oml.datasets.images import get_retrieval_images_datasets
-<<<<<<< HEAD
 from oml.interfaces.datasets import ILabeledDataset, IQueryGalleryLabeledDataset
-from oml.lightning.callbacks.metric import MetricValCallback, MetricValCallbackDDP
-=======
 from oml.lightning.callbacks.metric import MetricValCallback
->>>>>>> 9cf1815d
 from oml.lightning.modules.extractor import ExtractorModule, ExtractorModuleDDP
 from oml.lightning.pipelines.parser import (
     check_is_config_for_ddp,
@@ -111,13 +107,7 @@
     )
 
     metric = EmbeddingMetrics(dataset=dataset_val, **cfg.get("metric_args", {}))
-
-<<<<<<< HEAD
-    log_images = cfg.get("log_images", False)
-    metrics_clb = MetricValCallbackDDP(metric, log_images) if is_ddp else MetricValCallback(metric, log_images)
-=======
-    metrics_clb = MetricValCallback(metric=metrics_calc, log_images=cfg.get("log_images", False))
->>>>>>> 9cf1815d
+    metrics_clb = MetricValCallback(metric=metric, log_images=cfg.get("log_images", False))
 
     trainer = pl.Trainer(
         max_epochs=cfg["max_epochs"],
