from pathlib import Path
from pprint import pprint
from typing import Tuple

import pytorch_lightning as pl
from torch.utils.data import DataLoader

from oml.const import TCfg
from oml.interfaces.datasets import ILabeledDataset, IQueryGalleryLabeledDataset
from oml.lightning.callbacks.metric import MetricValCallback
from oml.lightning.modules.extractor import ExtractorModule, ExtractorModuleDDP
from oml.lightning.pipelines.parser import (
    check_is_config_for_ddp,
    convert_to_new_format_if_needed,
    parse_ckpt_callback_from_config,
    parse_engine_params_from_config,
    parse_logger_from_config,
    parse_sampler_from_config,
    parse_scheduler_from_config,
)
from oml.metrics.embeddings import EmbeddingMetrics
from oml.registry.datasets import get_image_datasets
from oml.registry.losses import get_criterion_by_cfg
from oml.registry.models import get_extractor_by_cfg
from oml.registry.optimizers import get_optimizer_by_cfg
from oml.utils.misc import dictconfig_to_dict, set_global_seed


def get_retrieval_loaders(cfg: TCfg) -> Tuple[DataLoader, DataLoader, ILabeledDataset, IQueryGalleryLabeledDataset]:
<<<<<<< HEAD

    train_dataset, valid_dataset = get_image_datasets(cfg["datasets"]["name"], **cfg["datasets"]["args"])

    assert isinstance(train_dataset, ILabeledDataset)
    assert isinstance(valid_dataset, IQueryGalleryLabeledDataset)
=======
    train_dataset, valid_dataset = get_retrieval_images_datasets(
        dataset_root=Path(cfg["dataset_root"]),
        transforms_train=get_transforms_by_cfg(cfg["transforms_train"]),
        transforms_val=get_transforms_by_cfg(cfg["transforms_val"]),
        dataframe_name=cfg["dataframe_name"],
        cache_size=cfg.get("cache_size", 0),
        verbose=cfg.get("show_dataset_warnings", True),
    )
>>>>>>> e3327b5e

    sampler = parse_sampler_from_config(cfg, train_dataset)

    if sampler is None:
        loader_train = DataLoader(
            dataset=train_dataset,
            num_workers=cfg["num_workers"],
            batch_size=cfg["bs_train"],
            drop_last=True,
            shuffle=True,
        )
    else:
        loader_train = DataLoader(
            dataset=train_dataset,
            batch_sampler=sampler,
            num_workers=cfg["num_workers"],
        )

    loader_val = DataLoader(dataset=valid_dataset, batch_size=cfg["bs_val"], num_workers=cfg["num_workers"])

    return loader_train, loader_val, train_dataset, valid_dataset


def extractor_training_pipeline(cfg: TCfg) -> None:
    """
    This pipeline allows you to train and validate a feature extractor which
    represents images as feature vectors.

    The config can be specified as a dictionary or with hydra: https://hydra.cc/.
    For more details look at ``pipelines/features_extraction/README.md``

    """
    set_global_seed(cfg["seed"])
    pprint(cfg)

    cfg = dictconfig_to_dict(cfg)
    cfg = convert_to_new_format_if_needed(cfg)
    pprint(cfg)

    logger = parse_logger_from_config(cfg)
    logger.log_pipeline_info(cfg)

    trainer_engine_params = parse_engine_params_from_config(cfg)
    is_ddp = check_is_config_for_ddp(trainer_engine_params)

    loader_train, loaders_val, dataset_train, dataset_val = get_retrieval_loaders(cfg)
    label2category = dataset_train.get_label2category()
    extractor = get_extractor_by_cfg(cfg["extractor"])
    criterion = get_criterion_by_cfg(cfg["criterion"], **{"label2category": label2category})  # type: ignore
    optimizable_parameters = [
        {"lr": cfg["optimizer"]["args"]["lr"], "params": extractor.parameters()},
        {"lr": cfg["optimizer"]["args"]["lr"], "params": criterion.parameters()},
    ]
    optimizer = get_optimizer_by_cfg(cfg["optimizer"], **{"params": optimizable_parameters})  # type: ignore

    module_kwargs = {}
    module_kwargs.update(parse_scheduler_from_config(cfg, optimizer=optimizer))
    if is_ddp:
        module_kwargs.update({"loaders_train": loader_train, "loaders_val": loaders_val})
        module_constructor = ExtractorModuleDDP
    else:
        module_constructor = ExtractorModule  # type: ignore

    pl_module = module_constructor(
        extractor=extractor,
        criterion=criterion,
        optimizer=optimizer,
        input_tensors_key=dataset_train.input_tensors_key,
        labels_key=dataset_train.labels_key,
        freeze_n_epochs=cfg.get("freeze_n_epochs", 0),
        **module_kwargs,
    )

    metric = EmbeddingMetrics(dataset=dataset_val, **cfg.get("metric_args", {}))
    metrics_clb = MetricValCallback(metric=metric, log_images=cfg.get("log_images", False))

    trainer = pl.Trainer(
        max_epochs=cfg["max_epochs"],
        num_sanity_val_steps=0,
        check_val_every_n_epoch=cfg["valid_period"],
        default_root_dir=str(Path.cwd()),
        enable_checkpointing=True,
        enable_progress_bar=True,
        enable_model_summary=True,
        callbacks=[metrics_clb, parse_ckpt_callback_from_config(cfg)],
        logger=logger,
        precision=cfg.get("precision", 32),
        **trainer_engine_params,
        **cfg.get("lightning_trainer_extra_args", {}),
    )

    if is_ddp:
        trainer.fit(model=pl_module)
    else:
        trainer.fit(model=pl_module, train_dataloaders=loader_train, val_dataloaders=loaders_val)


__all__ = ["extractor_training_pipeline"]<|MERGE_RESOLUTION|>--- conflicted
+++ resolved
@@ -27,22 +27,11 @@
 
 
 def get_retrieval_loaders(cfg: TCfg) -> Tuple[DataLoader, DataLoader, ILabeledDataset, IQueryGalleryLabeledDataset]:
-<<<<<<< HEAD
 
     train_dataset, valid_dataset = get_image_datasets(cfg["datasets"]["name"], **cfg["datasets"]["args"])
 
     assert isinstance(train_dataset, ILabeledDataset)
     assert isinstance(valid_dataset, IQueryGalleryLabeledDataset)
-=======
-    train_dataset, valid_dataset = get_retrieval_images_datasets(
-        dataset_root=Path(cfg["dataset_root"]),
-        transforms_train=get_transforms_by_cfg(cfg["transforms_train"]),
-        transforms_val=get_transforms_by_cfg(cfg["transforms_val"]),
-        dataframe_name=cfg["dataframe_name"],
-        cache_size=cfg.get("cache_size", 0),
-        verbose=cfg.get("show_dataset_warnings", True),
-    )
->>>>>>> e3327b5e
 
     sampler = parse_sampler_from_config(cfg, train_dataset)
 
@@ -76,7 +65,6 @@
 
     """
     set_global_seed(cfg["seed"])
-    pprint(cfg)
 
     cfg = dictconfig_to_dict(cfg)
     cfg = convert_to_new_format_if_needed(cfg)
