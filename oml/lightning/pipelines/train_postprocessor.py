import hashlib
from pathlib import Path
from pprint import pprint
from typing import Any, Dict, Tuple

import pytorch_lightning as pl
import torch
from omegaconf import DictConfig
from torch import device as tdevice
from torch.utils.data import DataLoader

from oml.const import EMBEDDINGS_KEY, TCfg
from oml.datasets.base import ImageLabeledDataset, ImageQueryGalleryLabeledDataset
from oml.datasets.images import get_retrieval_images_datasets
from oml.inference import inference, inference_cached
from oml.interfaces.datasets import ILabeledDataset, IQueryGalleryLabeledDataset
from oml.interfaces.models import IPairwiseModel
from oml.lightning.callbacks.metric import MetricValCallback
from oml.lightning.modules.pairwise_postprocessing import (
    PairwiseModule,
    PairwiseModuleDDP,
)
from oml.lightning.pipelines.parser import (
    check_is_config_for_ddp,
    convert_to_new_format_if_needed,
    parse_ckpt_callback_from_config,
    parse_engine_params_from_config,
    parse_logger_from_config,
    parse_sampler_from_config,
    parse_scheduler_from_config,
)
from oml.metrics.embeddings import EmbeddingMetrics
from oml.miners.pairs import PairsMiner
from oml.registry.models import get_extractor_by_cfg
from oml.registry.optimizers import get_optimizer_by_cfg
from oml.registry.postprocessors import get_postprocessor_by_cfg
from oml.registry.transforms import get_transforms_by_cfg
from oml.retrieval.postprocessors.pairwise import PairwiseReranker
from oml.utils.misc import dictconfig_to_dict, flatten_dict, set_global_seed


def get_hash_of_extraction_stage_cfg(cfg: TCfg) -> str:
    def dict2str(dictionary: Dict[str, Any]) -> str:
        flatten_items = flatten_dict(dictionary).items()
        sorted(flatten_items, key=lambda x: x[0])
        return str(flatten_items)

    cfg_extraction_str = (
        dict2str(cfg["extractor"])
        + dict2str(cfg["datasets"]["args"]["transforms_extraction"])
        + str(cfg["datasets"]["args"]["dataframe_name"])
        + str(cfg.get("precision", 32))
    )

    md5sum = hashlib.md5(cfg_extraction_str.encode("utf-8")).hexdigest()
    return md5sum


def get_loaders_with_embeddings(
    cfg: TCfg,
) -> Tuple[DataLoader, DataLoader, ILabeledDataset, IQueryGalleryLabeledDataset]:
    device = tdevice("cuda:0") if parse_engine_params_from_config(cfg)["accelerator"] == "gpu" else tdevice("cpu")
    extractor = get_extractor_by_cfg(cfg["extractor"]).to(device)

    transforms_extraction = get_transforms_by_cfg(cfg["datasets"]["args"]["transforms_extraction"])

    train_extraction, val_extraction = get_retrieval_images_datasets(
        dataset_root=Path(cfg["datasets"]["args"]["dataset_root"]),
        dataframe_name=cfg["datasets"]["args"]["dataframe_name"],
        transforms_train=transforms_extraction,
        transforms_val=transforms_extraction,
    )

    args = {
        "model": extractor,
        "num_workers": cfg["num_workers"],
        "batch_size": cfg["batch_size_inference"],
        "use_fp16": int(cfg.get("precision", 32)) == 16,
    }

    if cfg["embeddings_cache_dir"] is not None:
        hash_ = get_hash_of_extraction_stage_cfg(cfg)[:5]
        dir_ = Path(cfg["embeddings_cache_dir"])
        emb_train = inference_cached(dataset=train_extraction, cache_path=str(dir_ / f"emb_train_{hash_}.pkl"), **args)
        emb_val = inference_cached(dataset=val_extraction, cache_path=str(dir_ / f"emb_val_{hash_}.pkl"), **args)
    else:
        emb_train = inference(dataset=train_extraction, **args)
        emb_val = inference(dataset=val_extraction, **args)

    train_dataset = ImageLabeledDataset(
<<<<<<< HEAD
        dataset_root=cfg["datasets"]["args"]["dataset_root"],
=======
        dataset_root=cfg["dataset_root"],
        cache_size=cfg.get("cache_size", 0),
>>>>>>> e3327b5e
        df=train_extraction.df,
        transform=get_transforms_by_cfg(cfg["datasets"]["args"]["transforms_train"]),
        extra_data={EMBEDDINGS_KEY: emb_train},
    )

    valid_dataset = ImageQueryGalleryLabeledDataset(
<<<<<<< HEAD
        dataset_root=cfg["datasets"]["args"]["dataset_root"],
=======
        dataset_root=cfg["dataset_root"],
        cache_size=cfg.get("cache_size", 0),
>>>>>>> e3327b5e
        df=val_extraction.df,
        transform=transforms_extraction,
        extra_data={EMBEDDINGS_KEY: emb_val},
    )

    sampler = parse_sampler_from_config(cfg, dataset=train_dataset)
    assert sampler is not None, "We will be training on pairs, so, having sampler is obligatory."

    loader_train = DataLoader(batch_sampler=sampler, dataset=train_dataset, num_workers=cfg["num_workers"])

    loader_val = DataLoader(
        dataset=valid_dataset, batch_size=cfg["batch_size_inference"], num_workers=cfg["num_workers"], shuffle=False
    )

    return loader_train, loader_val, train_dataset, valid_dataset


def postprocessor_training_pipeline(cfg: DictConfig) -> None:
    """
    This pipeline allows you to train and validate a pairwise postprocessor
    which fixes mistakes of a feature extractor in retrieval setup.

    The config can be specified as a dictionary or with hydra: https://hydra.cc/.
    For more details look at ``pipelines/postprocessing/pairwise_postprocessing/README.md``

    """
    set_global_seed(cfg["seed"])

    cfg = dictconfig_to_dict(cfg)
    cfg = convert_to_new_format_if_needed(cfg)
    pprint(cfg)

    logger = parse_logger_from_config(cfg)
    logger.log_pipeline_info(cfg)

    trainer_engine_params = parse_engine_params_from_config(cfg)
    is_ddp = check_is_config_for_ddp(trainer_engine_params)

    loader_train, loader_val, dataset_train, dataset_val = get_loaders_with_embeddings(cfg)

    postprocessor = None if not cfg.get("postprocessor", None) else get_postprocessor_by_cfg(cfg["postprocessor"])
    assert isinstance(postprocessor, PairwiseReranker), f"We only support {PairwiseReranker.__name__} at the moment."
    assert isinstance(postprocessor.model, IPairwiseModel), f"You model must be a child of {IPairwiseModel.__name__}"

    criterion = torch.nn.BCEWithLogitsLoss()
    pairs_miner = PairsMiner(hard_mining=cfg["hard_pairs_mining"])
    optimizer = get_optimizer_by_cfg(cfg["optimizer"], **{"params": postprocessor.model.parameters()})

    module_kwargs = {}
    module_kwargs.update(parse_scheduler_from_config(cfg, optimizer=optimizer))
    if is_ddp:
        module_kwargs.update({"loaders_train": loader_train, "loaders_val": loader_val})
        module_constructor = PairwiseModuleDDP
    else:
        module_constructor = PairwiseModule  # type: ignore

    pl_module = module_constructor(
        pairwise_model=postprocessor.model,
        pairs_miner=pairs_miner,
        criterion=criterion,
        optimizer=optimizer,
        input_tensors_key=dataset_train.input_tensors_key,
        labels_key=dataset_train.labels_key,
        embeddings_key=EMBEDDINGS_KEY,
        freeze_n_epochs=cfg.get("freeze_n_epochs", 0),
        **module_kwargs,
    )

    metric = EmbeddingMetrics(dataset=dataset_val, postprocessor=postprocessor, **cfg.get("metric_args", {}))
    metrics_clb = MetricValCallback(metric=metric, log_images=cfg.get("log_images", True))

    trainer = pl.Trainer(
        max_epochs=cfg["max_epochs"],
        num_sanity_val_steps=0,
        check_val_every_n_epoch=cfg["valid_period"],
        default_root_dir=str(Path.cwd()),
        enable_checkpointing=True,
        enable_progress_bar=True,
        enable_model_summary=True,
        precision=cfg.get("precision", 32),
        logger=logger,
        callbacks=[metrics_clb, parse_ckpt_callback_from_config(cfg)],
        **trainer_engine_params,
    )

    if is_ddp:
        trainer.fit(model=pl_module)
    else:
        trainer.fit(model=pl_module, train_dataloaders=loader_train, val_dataloaders=loader_val)


__all__ = ["postprocessor_training_pipeline"]<|MERGE_RESOLUTION|>--- conflicted
+++ resolved
@@ -88,24 +88,16 @@
         emb_val = inference(dataset=val_extraction, **args)
 
     train_dataset = ImageLabeledDataset(
-<<<<<<< HEAD
         dataset_root=cfg["datasets"]["args"]["dataset_root"],
-=======
-        dataset_root=cfg["dataset_root"],
         cache_size=cfg.get("cache_size", 0),
->>>>>>> e3327b5e
         df=train_extraction.df,
         transform=get_transforms_by_cfg(cfg["datasets"]["args"]["transforms_train"]),
         extra_data={EMBEDDINGS_KEY: emb_train},
     )
 
     valid_dataset = ImageQueryGalleryLabeledDataset(
-<<<<<<< HEAD
         dataset_root=cfg["datasets"]["args"]["dataset_root"],
-=======
-        dataset_root=cfg["dataset_root"],
         cache_size=cfg.get("cache_size", 0),
->>>>>>> e3327b5e
         df=val_extraction.df,
         transform=transforms_extraction,
         extra_data={EMBEDDINGS_KEY: emb_val},
