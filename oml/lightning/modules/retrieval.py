--- conflicted
+++ resolved
@@ -1,5 +1,6 @@
 from typing import Any, Dict, Optional, Union
 
+import pytorch_lightning as pl
 import torch
 from pytorch_lightning.utilities.types import EVAL_DATALOADERS, TRAIN_DATALOADERS
 from torch import nn
@@ -11,31 +12,18 @@
 
 class RetrievalModule(ModuleDDP):
     def __init__(
-<<<<<<< HEAD
-            self,
-            model: IExtractor,
-            criterion: nn.Module,
-            optimizer: torch.optim.Optimizer,
-            loaders_train: Optional[TRAIN_DATALOADERS] = None,
-            loaders_val: Optional[EVAL_DATALOADERS] = None,
-            scheduler: Optional[_LRScheduler] = None,
-            scheduler_interval: str = "step",
-            scheduler_frequency: int = 1,
-            key_input: str = "input_tensors",
-            key_targets: str = "labels",
-            key_embeddings: str = "embeddings",
-=======
         self,
         model: IExtractor,
         criterion: nn.Module,
         optimizer: torch.optim.Optimizer,
+        loaders_train: Optional[TRAIN_DATALOADERS] = None,
+        loaders_val: Optional[EVAL_DATALOADERS] = None,
         scheduler: Optional[_LRScheduler] = None,
         scheduler_interval: str = "step",
         scheduler_frequency: int = 1,
         input_tensors_key: str = "input_tensors",
         targets_key: str = "labels",
         embeddings_key: str = "embeddings",
->>>>>>> 3a6f6728
     ):
         super(RetrievalModule, self).__init__(loaders_train=loaders_train, loaders_val=loaders_val)
 
@@ -59,19 +47,14 @@
         embeddings = self.model(batch[self.input_tensors_key])
         bs = len(embeddings)
 
-<<<<<<< HEAD
-        loss = self.criterion(embeddings, batch[self.key_target])
-        self.log("loss", loss.item(), prog_bar=True, batch_size=bs, on_step=True, on_epoch=True, sync_dist=True)
-=======
         loss = self.criterion(embeddings, batch[self.targets_key])
         self.log("loss", loss.item(), prog_bar=True, batch_size=bs, on_step=True, on_epoch=True)
->>>>>>> 3a6f6728
 
         if hasattr(self.criterion, "last_logs"):
-            self.log_dict(self.criterion.last_logs, prog_bar=False, batch_size=bs, on_step=True, on_epoch=False, sync_dist=True)
+            self.log_dict(self.criterion.last_logs, prog_bar=False, batch_size=bs, on_step=True, on_epoch=False)
 
         if self.scheduler is not None:
-            self.log("lr", self.scheduler.get_last_lr()[0], prog_bar=True, batch_size=bs, on_step=True, on_epoch=False, sync_dist=True)
+            self.log("lr", self.scheduler.get_last_lr()[0], prog_bar=True, batch_size=bs, on_step=True, on_epoch=False)
 
         return loss
 
