from typing import Any, Dict, Optional, Union

import pytorch_lightning as pl
import torch
from pytorch_lightning.utilities.types import EVAL_DATALOADERS, TRAIN_DATALOADERS
from torch import nn
from torch.optim.lr_scheduler import ReduceLROnPlateau, _LRScheduler

from oml.const import EMBEDDINGS_KEY, INPUT_TENSORS_KEY, LABELS_KEY
from oml.interfaces.models import IExtractor
from oml.lightning.modules.module_ddp import ModuleDDP


class RetrievalModule(pl.LightningModule):
    """
    This is a base module for the training of your model with Lightning.

    """

    def __init__(
        self,
        model: IExtractor,
        criterion: nn.Module,
        optimizer: torch.optim.Optimizer,
        scheduler: Optional[_LRScheduler] = None,
        scheduler_interval: str = "step",
        scheduler_frequency: int = 1,
        input_tensors_key: str = INPUT_TENSORS_KEY,
        labels_key: str = LABELS_KEY,
        embeddings_key: str = EMBEDDINGS_KEY,
        scheduler_monitor_metric: Optional[str] = None,
    ):
<<<<<<< HEAD
        pl.LightningModule.__init__(self)
=======
        """

        Args:
            model: Model to train
            criterion: Criterion to optimize
            optimizer: Optimizer
            scheduler: Learning rate scheduler
            scheduler_interval: Interval of calling scheduler (must be ``step`` or ``epoch``)
            scheduler_frequency: Frequency of calling scheduler
            input_tensors_key: Key to get tensors from the batches
            labels_key: Key to get labels from the batches
            embeddings_key: Key to get embeddings from the batches
            scheduler_monitor_metric: Metric to monitor for the schedulers that depend on the metric value

        """
        super(RetrievalModule, self).__init__()
>>>>>>> ebfa297b

        self.model = model
        self.criterion = criterion
        self.optimizer = optimizer

        self.monitor_metric = scheduler_monitor_metric
        self.scheduler = scheduler
        self.scheduler_interval = scheduler_interval
        self.scheduler_frequency = scheduler_frequency

        self.input_tensors_key = input_tensors_key
        self.labels_key = labels_key
        self.embeddings_key = embeddings_key

    def forward(self, x: torch.Tensor) -> torch.Tensor:
        embeddings = self.model(x)
        return embeddings

    def training_step(self, batch: Dict[str, Any], batch_idx: int) -> torch.Tensor:
        embeddings = self.model(batch[self.input_tensors_key])
        bs = len(embeddings)

        loss = self.criterion(embeddings, batch[self.labels_key])
        self.log("loss", loss.item(), prog_bar=True, batch_size=bs, on_step=True, on_epoch=True)

        if hasattr(self.criterion, "last_logs"):
            self.log_dict(self.criterion.last_logs, prog_bar=False, batch_size=bs, on_step=True, on_epoch=False)

        if self.scheduler is not None:
            self.log("lr", self.scheduler.get_last_lr()[0], prog_bar=True, batch_size=bs, on_step=True, on_epoch=False)

        return loss

    def validation_step(self, batch: Dict[str, Any], batch_idx: int, *dataset_idx: int) -> Dict[str, Any]:
        embeddings = self.model.extract(batch[self.input_tensors_key])
        return {**batch, **{self.embeddings_key: embeddings}}

    def configure_optimizers(self) -> Any:
        if self.scheduler is None:
            return self.optimizer
        else:
            scheduler = {
                "scheduler": self.scheduler,
                "interval": self.scheduler_interval,
                "frequency": self.scheduler_frequency,
            }
            if isinstance(self.scheduler, ReduceLROnPlateau):
                scheduler["monitor"] = self.monitor_metric
            return [self.optimizer], [scheduler]

    def get_progress_bar_dict(self) -> Dict[str, Union[int, str]]:
        # https://github.com/Lightning-AI/lightning/issues/1595
        tqdm_dict = super().get_progress_bar_dict()
        tqdm_dict.pop("v_num", None)
        return tqdm_dict


class RetrievalModuleDDP(RetrievalModule, ModuleDDP):
    def __init__(
        self,
        loaders_train: Optional[TRAIN_DATALOADERS] = None,
        loaders_val: Optional[EVAL_DATALOADERS] = None,
        *args: Any,
        **kwargs: Any
    ):
        ModuleDDP.__init__(self, loaders_train=loaders_train, loaders_val=loaders_val)
        RetrievalModule.__init__(self, *args, **kwargs)


__all__ = ["RetrievalModule", "RetrievalModuleDDP"]<|MERGE_RESOLUTION|>--- conflicted
+++ resolved
@@ -30,9 +30,6 @@
         embeddings_key: str = EMBEDDINGS_KEY,
         scheduler_monitor_metric: Optional[str] = None,
     ):
-<<<<<<< HEAD
-        pl.LightningModule.__init__(self)
-=======
         """
 
         Args:
@@ -48,8 +45,7 @@
             scheduler_monitor_metric: Metric to monitor for the schedulers that depend on the metric value
 
         """
-        super(RetrievalModule, self).__init__()
->>>>>>> ebfa297b
+        pl.LightningModule.__init__(self)
 
         self.model = model
         self.criterion = criterion
