--- conflicted
+++ resolved
@@ -104,11 +104,7 @@
 
     metrics_calc = EmbeddingMetrics(
         categories_key=valid_dataset.categories_key,
-<<<<<<< HEAD
-        extra_keys=("paths", "x1", "x2", "y1", "y2"),
-=======
         extra_keys=(valid_dataset.paths_key, *valid_dataset.bboxes_keys),
->>>>>>> 44a6c04f
         **cfg.get("metric_args", {}),
     )
 
