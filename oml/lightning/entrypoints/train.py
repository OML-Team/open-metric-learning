import os
from pathlib import Path
from pprint import pprint

import albumentations as albu
import pytorch_lightning as pl
from pytorch_lightning.loggers import NeptuneLogger
from torch.utils.data import DataLoader

from oml.const import (
    CATEGORIES_COLUMN,
    LABELS_COLUMN,
    OVERALL_CATEGORIES_KEY,
    PROJECT_ROOT,
    TCfg,
)
from oml.datasets.base import get_retrieval_datasets
from oml.interfaces.models import IExtractor
from oml.lightning.callbacks.metric import MetricValCallback, MetricValCallbackDDP
from oml.lightning.entrypoints.parser import (
    check_is_config_for_ddp,
    parse_engine_params_from_config,
)
from oml.lightning.modules.retrieval import RetrievalModule, RetrievalModuleDDP
from oml.metrics.embeddings import EmbeddingMetrics, EmbeddingMetricsDDP
from oml.registry.losses import get_criterion_by_cfg
from oml.registry.models import get_extractor_by_cfg
from oml.registry.optimizers import get_optimizer_by_cfg
from oml.registry.samplers import SAMPLERS_CATEGORIES_BASED, get_sampler_by_cfg
from oml.registry.schedulers import get_scheduler_by_cfg
from oml.registry.transforms import get_transforms_by_cfg
from oml.utils.misc import (
    dictconfig_to_dict,
    flatten_dict,
    load_dotenv,
    set_global_seed,
)
from oml.utils.misc_torch import get_embedding_metric_from_callbacks


def pl_train(cfg: TCfg) -> None:
    pl_train_return_trainer(cfg)


def pl_train_return_main_metric(cfg: TCfg) -> float:
    if dictconfig_to_dict(cfg).get("remove_this_hack_later", False):
        try:
            trainer = pl_train_return_trainer(cfg)
        except:
            return 0
    return get_embedding_metric_from_callbacks(trainer.callbacks, key=cfg["metric_for_checkpointing"])


def pl_train_return_trainer(cfg: TCfg) -> pl.Trainer:
    """
    This is an entrypoint for the model training in metric learning setup.

    The config can be specified as a dictionary or with hydra: https://hydra.cc/.
    For more details look at ``examples/README.md``

    """
    cfg = dictconfig_to_dict(cfg)
    trainer_engine_params = parse_engine_params_from_config(cfg)
    is_ddp = check_is_config_for_ddp(trainer_engine_params)

    pprint(cfg)

    set_global_seed(cfg["seed"])

    cwd = Path.cwd()

    transforms_train = get_transforms_by_cfg(cfg["transforms_train"])
    transforms_val = get_transforms_by_cfg(cfg["transforms_val"])

    train_dataset, valid_dataset = get_retrieval_datasets(
        dataset_root=Path(cfg["dataset_root"]),
        transforms_train=transforms_train,
        transforms_val=transforms_val,
        dataframe_name=cfg["dataframe_name"],
        cache_size=cfg["cache_size"],
        verbose=cfg.get("show_dataset_warnings", True),
        map_categories=cfg.get("map_categories", False),
        map_labels=cfg.get("map_labels", False),
    )

    if isinstance(transforms_train, albu.Compose):
        augs_file = ".hydra/augs_cfg.yaml" if Path(".hydra").exists() else "augs_cfg.yaml"
        albu.save(filepath=augs_file, transform=transforms_train, data_format="yaml")
    else:
        augs_file = None

    if (not train_dataset.categories_key) and cfg["sampler"]["name"] in SAMPLERS_CATEGORIES_BASED.keys():
        raise ValueError(
            "NOTE! You are trying to use Sampler which works with the information related"
            "to categories, but there is no <categories_key> in your Dataset."
        )

    sampler_runtime_args = {"labels": train_dataset.get_labels()}
    label2category = None
    df = train_dataset.df
    if train_dataset.categories_key:
        label2category = dict(zip(df[LABELS_COLUMN], df[CATEGORIES_COLUMN]))
        sampler_runtime_args["label2category"] = label2category
    # note, we pass some runtime arguments to sampler here, but not all of the samplers use all of these arguments
    sampler = get_sampler_by_cfg(cfg["sampler"], **sampler_runtime_args) if cfg["sampler"] is not None else None

    extractor = get_extractor_by_cfg(cfg["model"])
    criterion = get_criterion_by_cfg(
        cfg["criterion"],
        in_features=extractor.feat_dim,
        num_classes=df[LABELS_COLUMN].nunique(),
        label2category=label2category,
    )
    optimizable_parameters = [
        {"lr": cfg["optimizer"]["args"]["lr"], "params": extractor.parameters()},
        {"lr": cfg["optimizer"]["args"]["lr"], "params": criterion.parameters()},
    ]
    optimizer = get_optimizer_by_cfg(cfg["optimizer"], params=optimizable_parameters)  # type: ignore

    # unpack scheduler to the Lightning format
    if cfg.get("scheduling"):
        scheduler_kwargs = {
            "scheduler": get_scheduler_by_cfg(cfg["scheduling"]["scheduler"], optimizer=optimizer),
            "scheduler_interval": cfg["scheduling"]["scheduler_interval"],
            "scheduler_frequency": cfg["scheduling"]["scheduler_frequency"],
            "scheduler_monitor_metric": cfg["scheduling"].get("monitor_metric", None),
        }
    else:
        scheduler_kwargs = {"scheduler": None}

    assert isinstance(extractor, IExtractor), "You model must to be child of IExtractor"
<<<<<<< HEAD
    # nah, it really shouldn't
    # assert isinstance(criterion, ITripletLossWithMiner), "You criterion must be child of ITripletLossWithMiner"
=======
>>>>>>> 5105622f

    if sampler is None:
        loader_train = DataLoader(
            dataset=train_dataset,
            num_workers=cfg["num_workers"],
            batch_size=cfg["bs_train"],
            drop_last=True,
            shuffle=True,
        )
    else:
        loader_train = DataLoader(
            dataset=train_dataset,
            batch_sampler=sampler,
            num_workers=cfg["num_workers"],
        )

    loaders_val = DataLoader(dataset=valid_dataset, batch_size=cfg["bs_val"], num_workers=cfg["num_workers"])

    module_kwargs = scheduler_kwargs
    if is_ddp:
        module_kwargs.update({"loaders_train": loader_train, "loaders_val": loaders_val})
        module_constructor = RetrievalModuleDDP
    else:
        module_constructor = RetrievalModule  # type: ignore

    pl_model = module_constructor(
        model=extractor,
        criterion=criterion,
        optimizer=optimizer,
        input_tensors_key=train_dataset.input_tensors_key,
        labels_key=train_dataset.labels_key,
        **module_kwargs,
    )

    metrics_constructor = EmbeddingMetricsDDP if is_ddp else EmbeddingMetrics
    metrics_calc = metrics_constructor(
        embeddings_key=pl_model.embeddings_key,
        categories_key=valid_dataset.categories_key,
        labels_key=valid_dataset.labels_key,
        is_query_key=valid_dataset.is_query_key,
        is_gallery_key=valid_dataset.is_gallery_key,
        extra_keys=(valid_dataset.paths_key, *valid_dataset.bboxes_keys),
        **cfg.get("metric_args", {}),
    )

    metrics_clb_constructor = MetricValCallbackDDP if is_ddp else MetricValCallback
    metrics_clb = metrics_clb_constructor(
        metric=metrics_calc,
        log_images=cfg.get("log_images", False),
    )
    ckpt_clb = pl.callbacks.ModelCheckpoint(
        dirpath=Path.cwd() / "checkpoints",
        monitor=cfg.get("metric_for_checkpointing", f"{OVERALL_CATEGORIES_KEY}/cmc/1"),
        mode="max",
        save_top_k=1,
        verbose=True,
        filename="best",
    )

    # Here we try to load NEPTUNE_API_TOKEN from .env file
    # You can also set it up via `export NEPTUNE_API_TOKEN=...`
    load_dotenv()
    if ("NEPTUNE_API_TOKEN" in os.environ.keys()) and (cfg["neptune_project"] is not None):
        logger = NeptuneLogger(
            api_key=os.environ["NEPTUNE_API_TOKEN"],
            project=cfg["neptune_project"],
            tags=list(cfg["tags"]) + [cfg["postfix"]] + [cwd.name],
            log_model_checkpoints=False,
        )
        # log hyper params and files
        dict_to_log = {**dictconfig_to_dict(cfg), **{"dir": cwd}}
        logger.log_hyperparams(flatten_dict(dict_to_log, sep="|"))
        logger.run["dataset"].upload(str(Path(cfg["dataset_root"]) / cfg["dataframe_name"]))
        if augs_file is not None:
            logger.run["augs_cfg"].upload(augs_file)
        # log source code
        source_files = list(map(lambda x: str(x), PROJECT_ROOT.glob("**/*.py"))) + list(
            map(lambda x: str(x), PROJECT_ROOT.glob("**/*.yaml"))
        )
        logger.run["code"].upload_files(source_files)

    else:
        logger = True

    trainer = pl.Trainer(
        max_epochs=cfg["max_epochs"],
        num_sanity_val_steps=0,
        check_val_every_n_epoch=cfg["valid_period"],
        default_root_dir=cwd,
        enable_checkpointing=True,
        enable_progress_bar=True,
        enable_model_summary=True,
        callbacks=[metrics_clb, ckpt_clb],
        logger=logger,
        precision=cfg.get("precision", 32),
        **trainer_engine_params,
    )

    if is_ddp:
        trainer.fit(model=pl_model)
    else:
        trainer.fit(model=pl_model, train_dataloaders=loader_train, val_dataloaders=loaders_val)

    return trainer


__all__ = ["pl_train", "pl_train_return_main_metric", "pl_train_return_trainer"]<|MERGE_RESOLUTION|>--- conflicted
+++ resolved
@@ -43,11 +43,7 @@
 
 
 def pl_train_return_main_metric(cfg: TCfg) -> float:
-    if dictconfig_to_dict(cfg).get("remove_this_hack_later", False):
-        try:
-            trainer = pl_train_return_trainer(cfg)
-        except:
-            return 0
+    trainer = pl_train_return_trainer(cfg)
     return get_embedding_metric_from_callbacks(trainer.callbacks, key=cfg["metric_for_checkpointing"])
 
 
@@ -129,11 +125,6 @@
         scheduler_kwargs = {"scheduler": None}
 
     assert isinstance(extractor, IExtractor), "You model must to be child of IExtractor"
-<<<<<<< HEAD
-    # nah, it really shouldn't
-    # assert isinstance(criterion, ITripletLossWithMiner), "You criterion must be child of ITripletLossWithMiner"
-=======
->>>>>>> 5105622f
 
     if sampler is None:
         loader_train = DataLoader(
