--- conflicted
+++ resolved
@@ -1,8 +1,5 @@
 from pathlib import Path
-<<<<<<< HEAD
-=======
 from pprint import pprint
->>>>>>> b9d70cd1
 from typing import Tuple
 
 import pytorch_lightning as pl
@@ -75,10 +72,7 @@
     set_global_seed(cfg["seed"])
 
     cfg = dictconfig_to_dict(cfg)
-<<<<<<< HEAD
-=======
     pprint(cfg)
->>>>>>> b9d70cd1
     logger = initialize_logging(cfg)
 
     trainer_engine_params = parse_engine_params_from_config(cfg)
@@ -93,12 +87,8 @@
     ]
     optimizer = get_optimizer_by_cfg(cfg["optimizer"], **{"params": optimizable_parameters})  # type: ignore
 
-<<<<<<< HEAD
-    module_kwargs = parse_scheduler_from_config(cfg, optimizer=optimizer)
-=======
     module_kwargs = {}
     module_kwargs.update(parse_scheduler_from_config(cfg, optimizer=optimizer))
->>>>>>> b9d70cd1
     if is_ddp:
         module_kwargs.update({"loaders_train": loader_train, "loaders_val": loaders_val})
         module_constructor = RetrievalModuleDDP
