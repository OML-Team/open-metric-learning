--- conflicted
+++ resolved
@@ -28,12 +28,10 @@
 
 
 def main(cfg: TCfg) -> None:
+    set_global_seed(cfg["seed"])
+
     print(cfg)
     cfg = dictconfig_to_dict(cfg)
-
-    cfg = dictconfig_to_dict(cfg)
-
-    set_global_seed(cfg["seed"])
 
     cwd = Path.cwd()
 
@@ -44,11 +42,8 @@
         pad_ratio_train=cfg["im_pad_ratio_train"],
         pad_ratio_val=cfg["im_pad_ratio_val"],
         train_transform=train_augs,
-<<<<<<< HEAD
         dataframe_name=cfg["dataframe_name"],
-=======
-        cache_size=cfg.get("cache_size", 1000),
->>>>>>> a6d27fb1
+        cache_size=cfg["cache_size"],
     )
     df = train_dataset.df
 
