--- conflicted
+++ resolved
@@ -145,19 +145,14 @@
         is_query_key=valid_dataset.is_query_key,
         is_gallery_key=valid_dataset.is_gallery_key,
         extra_keys=(valid_dataset.paths_key, *valid_dataset.bboxes_keys),
-        **cfg.get("metric_args", {}),
-    )
-
-<<<<<<< HEAD
-    metrics_clb = MetricValCallback(
+        visualization_metrics_to_ignore=cfg.get("metric_args", {}).get("ignore", ()) ** cfg.get("metric_args", {}),
+    )
+
+    metrics_clb_constructor = MetricValCallbackDDP if is_ddp else MetricValCallback
+    metrics_clb = metrics_clb_constructor(
         metric=metrics_calc,
         save_image_logs=cfg.get("log_images", False),
         log_only_main_category=cfg.get("log_only_main_category", True),
-=======
-    metrics_clb_constructor = MetricValCallbackDDP if is_ddp else MetricValCallback
-    metrics_clb = metrics_clb_constructor(
-        metric=metrics_calc, log_only_main_category=cfg.get("log_only_main_category", True)
->>>>>>> f5f170a3
     )
     ckpt_clb = pl.callbacks.ModelCheckpoint(
         dirpath=Path.cwd() / "checkpoints",
