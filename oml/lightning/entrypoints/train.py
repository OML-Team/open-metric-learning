import os
from pathlib import Path

import albumentations as albu
import pytorch_lightning as pl
from pytorch_lightning.loggers import NeptuneLogger
from pytorch_lightning.plugins import DDPPlugin
from torch.utils.data import DataLoader

from oml.const import OVERALL_CATEGORIES_KEY, PROJECT_ROOT, TCfg
from oml.datasets.retrieval import get_retrieval_datasets
from oml.interfaces.criterions import ITripletLossWithMiner
from oml.interfaces.models import IExtractor
from oml.lightning.callbacks.metric import MetricValCallback
from oml.lightning.modules.retrieval import RetrievalModule
from oml.metrics.embeddings import EmbeddingMetrics
from oml.registry.losses import get_criterion_by_cfg
from oml.registry.models import get_extractor_by_cfg
from oml.registry.optimizers import get_optimizer_by_cfg
from oml.registry.samplers import SAMPLERS_CATEGORIES_BASED, get_sampler_by_cfg
from oml.registry.schedulers import get_scheduler_by_cfg
from oml.registry.transforms import get_augs
from oml.utils.misc import (
    dictconfig_to_dict,
    flatten_dict,
    load_dotenv,
    set_global_seed,
)


def pl_train(cfg: TCfg) -> None:
    """
    This is an entrypoint for the model training in metric learning setup.

    The config can be specified as a dictionary or with hydra: https://hydra.cc/
    For more details look at examples/README.md

    """
    cfg = dictconfig_to_dict(cfg)
    print(cfg)

    set_global_seed(cfg["seed"], cfg["num_workers"])

    cwd = Path.cwd()

    train_augs = get_augs(cfg["augs"]) if cfg["augs"] is not None else None
    train_dataset, valid_dataset = get_retrieval_datasets(
        dataset_root=Path(cfg["dataset_root"]),
        im_size_train=cfg["im_size_train"],
        im_size_val=cfg["im_size_val"],
        pad_ratio_train=cfg["im_pad_ratio_train"],
        pad_ratio_val=cfg["im_pad_ratio_val"],
        train_transform=train_augs,
        dataframe_name=cfg["dataframe_name"],
        cache_size=cfg["cache_size"],
    )

    if isinstance(train_augs, albu.Compose):
        augs_file = ".hydra/augs_cfg.yaml" if Path(".hydra").exists() else "augs_cfg.yaml"
        albu.save(filepath=augs_file, transform=train_augs, data_format="yaml")
    else:
        augs_file = None

    if (not train_dataset.categories_key) and cfg["sampler"]["name"] in SAMPLERS_CATEGORIES_BASED.keys():
        raise ValueError(
            "NOTE! You are trying to use Sampler which works with the information related"
            "to categories, but there is no <categories_key> in your Dataset."
        )

    sampler_runtime_args = {"labels": train_dataset.get_labels()}
    if train_dataset.categories_key:
        sampler_runtime_args["label2category"] = dict(zip(train_dataset.df["label"], train_dataset.df["category"]))
    # note, we pass some runtime arguments to sampler here, but not all of the samplers use all of these arguments
    sampler = get_sampler_by_cfg(cfg["sampler"], **sampler_runtime_args) if cfg["sampler"] is not None else None

    extractor = get_extractor_by_cfg(cfg["model"])
    criterion = get_criterion_by_cfg(cfg["criterion"])
    optimizer = get_optimizer_by_cfg(cfg["optimizer"], params=extractor.parameters())

    # unpack scheduler to the Lightning format
    if cfg["scheduling"]:
        scheduler_args = {
            "scheduler": get_scheduler_by_cfg(cfg["scheduling"]["scheduler"], optimizer=optimizer),
            "scheduler_interval": cfg["scheduling"]["scheduler_interval"],
            "scheduler_frequency": cfg["scheduling"]["scheduler_frequency"],
        }
    else:
        scheduler_args = {"scheduler": None}

    assert isinstance(extractor, IExtractor), "You model must to be child of IExtractor"
    assert isinstance(criterion, ITripletLossWithMiner), "You criterion must be child of ITripletLossWithMiner"

    loader_train = DataLoader(
        dataset=train_dataset,
        sampler=sampler,
        num_workers=cfg["num_workers"],
        batch_size=sampler.batch_size,
        drop_last=True,
    )

    loaders_val = DataLoader(dataset=valid_dataset, batch_size=cfg["bs_val"], num_workers=cfg["num_workers"])

    metrics_calc = EmbeddingMetrics(categories_key=valid_dataset.categories_key, **cfg.get("metric_args", {}))

    metrics_clb = MetricValCallback(metric=metrics_calc, log_only_main_category=cfg.get("log_only_main_category", True))
    ckpt_clb = pl.callbacks.ModelCheckpoint(
        dirpath=Path.cwd() / "checkpoints",
        monitor=f"{OVERALL_CATEGORIES_KEY}/cmc/1",
        mode="max",
        save_top_k=1,
        verbose=True,
        filename="best",
    )

    # Here we try to load NEPTUNE_API_TOKEN from .env file
    # You can also set it up via `export NEPTUNE_API_TOKEN=...`
    load_dotenv()
    if ("NEPTUNE_API_TOKEN" in os.environ.keys()) and (cfg["neptune_project"] is not None):
        logger = NeptuneLogger(
            api_key=os.environ["NEPTUNE_API_TOKEN"],
            project=cfg["neptune_project"],
            tags=list(cfg["tags"]) + [cfg["postfix"]] + [cwd.name],
            log_model_checkpoints=False,
        )
        # log hyper params and augs config
        dict_to_log = {**dictconfig_to_dict(cfg), **{"dir": cwd}}
        logger.log_hyperparams(flatten_dict(dict_to_log, sep="|"))
        if augs_file is not None:
            logger.run["augs_cfg"].upload(augs_file)
        # log source code
        source_files = list(map(lambda x: str(x), PROJECT_ROOT.glob("**/*.py"))) + list(
            map(lambda x: str(x), PROJECT_ROOT.glob("**/*.yaml"))
        )
        logger.run["code"].upload_files(source_files)

    else:
        logger = True

    trainer = pl.Trainer(
        max_epochs=cfg["max_epochs"],
        replace_sampler_ddp=False,
        num_sanity_val_steps=0,
        check_val_every_n_epoch=cfg["valid_period"],
        default_root_dir=cwd,
        enable_checkpointing=True,
        enable_progress_bar=True,
        enable_model_summary=True,
        num_nodes=1,
        gpus=cfg["gpus"],
        strategy=DDPPlugin(find_unused_parameters=False) if (cfg["gpus"] and len(cfg["gpus"]) > 1) else None,
        callbacks=[metrics_clb, ckpt_clb],
        logger=logger,
        precision=cfg.get("precision", 32),
    )

<<<<<<< HEAD
    pl_model = RetrievalModule(
        model=extractor,
        criterion=criterion,
        optimizer=optimizer,
        scheduler=scheduler,
        scheduler_interval=cfg.get("scheduler", {}).get("interval", "step"),
        scheduler_monitor_metric=cfg.get("scheduler", {}).get("monitor_metric", None),
    )
=======
    pl_model = RetrievalModule(model=extractor, criterion=criterion, optimizer=optimizer, **scheduler_args)

    trainer.fit(model=pl_model, train_dataloaders=loader_train, val_dataloaders=loaders_val)

>>>>>>> 3a6f6728

__all__ = ["pl_train"]<|MERGE_RESOLUTION|>--- conflicted
+++ resolved
@@ -83,6 +83,7 @@
             "scheduler": get_scheduler_by_cfg(cfg["scheduling"]["scheduler"], optimizer=optimizer),
             "scheduler_interval": cfg["scheduling"]["scheduler_interval"],
             "scheduler_frequency": cfg["scheduling"]["scheduler_frequency"],
+            "scheduler_monitor_metric": cfg["scheduling"].get("monitor_metric", None),
         }
     else:
         scheduler_args = {"scheduler": None}
@@ -153,20 +154,9 @@
         precision=cfg.get("precision", 32),
     )
 
-<<<<<<< HEAD
-    pl_model = RetrievalModule(
-        model=extractor,
-        criterion=criterion,
-        optimizer=optimizer,
-        scheduler=scheduler,
-        scheduler_interval=cfg.get("scheduler", {}).get("interval", "step"),
-        scheduler_monitor_metric=cfg.get("scheduler", {}).get("monitor_metric", None),
-    )
-=======
     pl_model = RetrievalModule(model=extractor, criterion=criterion, optimizer=optimizer, **scheduler_args)
 
     trainer.fit(model=pl_model, train_dataloaders=loader_train, val_dataloaders=loaders_val)
 
->>>>>>> 3a6f6728
 
 __all__ = ["pl_train"]