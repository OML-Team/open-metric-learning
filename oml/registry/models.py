from typing import Any, Dict

<<<<<<< HEAD
from omegaconf import OmegaConf

from oml.interfaces.models import IExtractor, IHead
from oml.models.heads import ArcFaceFancy, ArcFaceHead, SimpleLinearHead
=======
from oml.interfaces.models import IExtractor
>>>>>>> 28de1f4f
from oml.models.resnet import ResnetExtractor
from oml.models.vit.vit import ViTExtractor
from oml.utils.misc import TCfg, dictconfig_to_dict

MODELS_REGISTRY = {
    "resnet": ResnetExtractor,
    "vit": ViTExtractor,
}

HEADS_REGISTRY = {
    "simple_linear": SimpleLinearHead,
    "arcface": ArcFaceHead,
    "fancy_arcface": ArcFaceFancy,
}


def get_head_by_cfg(cfg: TCfg, **kwargs: Dict[str, Any]) -> IHead:
    head_name = cfg["name"]
    cfg.setdefault("args", {})
    cfg["args"].update(kwargs)
    return HEADS_REGISTRY[head_name](**cfg["args"])  # type: ignore


def get_extractor(model_name: str, **kwargs: Dict[str, Any]) -> IExtractor:
    extractor = MODELS_REGISTRY[model_name](**kwargs)  # type: ignore
    return extractor


def get_extractor_by_cfg(cfg: TCfg) -> IExtractor:
    cfg = dictconfig_to_dict(cfg)
    extractor = get_extractor(model_name=cfg["name"], **cfg["args"])
    return extractor


__all__ = ["MODELS_REGISTRY", "get_extractor", "get_extractor_by_cfg"]<|MERGE_RESOLUTION|>--- conflicted
+++ resolved
@@ -1,13 +1,9 @@
 from typing import Any, Dict
 
-<<<<<<< HEAD
 from omegaconf import OmegaConf
 
 from oml.interfaces.models import IExtractor, IHead
 from oml.models.heads import ArcFaceFancy, ArcFaceHead, SimpleLinearHead
-=======
-from oml.interfaces.models import IExtractor
->>>>>>> 28de1f4f
 from oml.models.resnet import ResnetExtractor
 from oml.models.vit.vit import ViTExtractor
 from oml.utils.misc import TCfg, dictconfig_to_dict
