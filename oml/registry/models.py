from typing import Any, Dict
from warnings import warn

from oml.interfaces.models import IExtractor
from oml.models.projection import ExtractorWithMLP
from oml.models.resnet import ResnetExtractor
from oml.models.vit.clip import ViTCLIPExtractor
from oml.models.vit.vit import ViTExtractor
from oml.utils.misc import TCfg, dictconfig_to_dict

MODELS_REGISTRY = {
    "resnet": ResnetExtractor,
    "vit": ViTExtractor,
    "vit_clip": ViTCLIPExtractor,
    "extractor_with_mlp": ExtractorWithMLP,
}


def raise_if_needed(extractor_cfg: TCfg, kwargs: Dict[str, Any], model_name: str) -> None:
    if extractor_cfg.get("weights", False) and kwargs.get("weights", False):
        raise ValueError("You should only provide one weight for extractor_with_mlp.")
    elif extractor_cfg.get("weights", "") is None and kwargs.get("weights", False):
        warn(f"There are weights provided for {model_name}. They can overwrite internal extractor's weights.")


def get_extractor(model_name: str, **kwargs: Dict[str, Any]) -> IExtractor:
    if "extractor" in kwargs:
        extractor_cfg = kwargs.pop("extractor")
        inside_extractor = get_extractor_by_cfg(extractor_cfg)
        extractor = MODELS_REGISTRY[model_name](extractor=inside_extractor, **kwargs)  # type: ignore
<<<<<<< HEAD
        if extractor_cfg.get("weights", None) and kwargs.get("weights", None):
            raise ValueError("You should only provide one weight for extractor_with_mlp.")
        elif extractor_cfg.get("weights", 0) is None and kwargs.get("weights", None):
            warn(f"There are weights provided for {model_name}. They can overwrite internal extractor's weights.")
=======
        raise_if_needed(extractor_cfg, kwargs, model_name)
>>>>>>> fbb293f8
    else:
        extractor = MODELS_REGISTRY[model_name](**kwargs)  # type: ignore
    return extractor


def get_extractor_by_cfg(cfg: TCfg) -> IExtractor:
    cfg = dictconfig_to_dict(cfg)
    extractor = get_extractor(model_name=cfg["name"], **cfg["args"])
    return extractor


__all__ = ["MODELS_REGISTRY", "get_extractor", "get_extractor_by_cfg"]<|MERGE_RESOLUTION|>--- conflicted
+++ resolved
@@ -28,14 +28,7 @@
         extractor_cfg = kwargs.pop("extractor")
         inside_extractor = get_extractor_by_cfg(extractor_cfg)
         extractor = MODELS_REGISTRY[model_name](extractor=inside_extractor, **kwargs)  # type: ignore
-<<<<<<< HEAD
-        if extractor_cfg.get("weights", None) and kwargs.get("weights", None):
-            raise ValueError("You should only provide one weight for extractor_with_mlp.")
-        elif extractor_cfg.get("weights", 0) is None and kwargs.get("weights", None):
-            warn(f"There are weights provided for {model_name}. They can overwrite internal extractor's weights.")
-=======
         raise_if_needed(extractor_cfg, kwargs, model_name)
->>>>>>> fbb293f8
     else:
         extractor = MODELS_REGISTRY[model_name](**kwargs)  # type: ignore
     return extractor
