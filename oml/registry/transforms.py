from typing import Any, Dict

from oml.transforms.images.albumentations.transforms import (
    get_augs_albu,
    get_normalisation_albu,
    get_normalisation_resize_albu,
    get_normalisation_resize_albu_clip,
)
from oml.transforms.images.torchvision.transforms import (
<<<<<<< HEAD
    get_arcface_test_transforms,
    get_arcface_train_transforms,
=======
    get_augs_hypvit,
>>>>>>> dbdd01ed
    get_augs_torch,
    get_normalisation_resize_hypvit,
    get_normalisation_resize_torch,
    get_normalisation_torch,
)
from oml.transforms.images.utils import TTransforms
from oml.utils.misc import TCfg, dictconfig_to_dict

TRANSFORMS_ALBU = {
    "augs_albu": get_augs_albu,
    "norm_albu": get_normalisation_albu,
    "norm_resize_albu": get_normalisation_resize_albu,
    "norm_resize_albu_clip": get_normalisation_resize_albu_clip,
}

TRANSFORMS_TORCH = {
    "augs_torch": get_augs_torch,
    "norm_torch": get_normalisation_torch,
    "norm_resize_torch": get_normalisation_resize_torch,
<<<<<<< HEAD
    "arcface_train_torch": get_arcface_train_transforms,
    "arcface_test_torch": get_arcface_test_transforms,
=======
    "augs_hypvit_torch": get_augs_hypvit,
    "norm_resize_hypvit_torch": get_normalisation_resize_hypvit,
>>>>>>> dbdd01ed
}

TRANSFORMS_REGISTRY = {**TRANSFORMS_ALBU, **TRANSFORMS_TORCH}


def get_transforms(name: str, **kwargs: Dict[str, Any]) -> TTransforms:
    augs = TRANSFORMS_REGISTRY[name](**kwargs)  # type: ignore
    return augs


def get_transforms_by_cfg(cfg: TCfg) -> TTransforms:
    cfg = dictconfig_to_dict(cfg)
    return get_transforms(name=cfg["name"], **cfg["args"])


__all__ = [
    "TRANSFORMS_TORCH",
    "TRANSFORMS_ALBU",
    "TRANSFORMS_REGISTRY",
    "get_transforms",
    "get_transforms_by_cfg",
]<|MERGE_RESOLUTION|>--- conflicted
+++ resolved
@@ -7,12 +7,9 @@
     get_normalisation_resize_albu_clip,
 )
 from oml.transforms.images.torchvision.transforms import (
-<<<<<<< HEAD
     get_arcface_test_transforms,
     get_arcface_train_transforms,
-=======
     get_augs_hypvit,
->>>>>>> dbdd01ed
     get_augs_torch,
     get_normalisation_resize_hypvit,
     get_normalisation_resize_torch,
@@ -32,13 +29,10 @@
     "augs_torch": get_augs_torch,
     "norm_torch": get_normalisation_torch,
     "norm_resize_torch": get_normalisation_resize_torch,
-<<<<<<< HEAD
     "arcface_train_torch": get_arcface_train_transforms,
     "arcface_test_torch": get_arcface_test_transforms,
-=======
     "augs_hypvit_torch": get_augs_hypvit,
     "norm_resize_hypvit_torch": get_normalisation_resize_hypvit,
->>>>>>> dbdd01ed
 }
 
 TRANSFORMS_REGISTRY = {**TRANSFORMS_ALBU, **TRANSFORMS_TORCH}
