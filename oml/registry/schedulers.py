--- conflicted
+++ resolved
@@ -22,17 +22,6 @@
 
 
 SCHEDULERS_REGISTRY = {
-<<<<<<< HEAD
-    "LambdaLR": LambdaLR,
-    "MultiplicativeLR": MultiplicativeLR,
-    "StepLR": StepLR,
-    "MultiStepLR": MultiStepLR,
-    "ExponentialLR": ExponentialLR,
-    "CosineAnnealingLR": CosineAnnealingLR,
-    "ReduceLROnPlateau": ReduceLROnPlateauPatch,
-    "CyclicLR": CyclicLR,
-    "OneCycleLR": OneCycleLR,
-=======
     "lambda": LambdaLR,
     "multiplicative": MultiplicativeLR,
     "step": StepLR,
@@ -41,7 +30,7 @@
     "cosine_annealing": CosineAnnealingLR,
     "cyclic": CyclicLR,
     "one_cycle": OneCycleLR,
->>>>>>> 3a6f6728
+    "reduce_on_plateau": ReduceLROnPlateauPatch,
 }
 
 
