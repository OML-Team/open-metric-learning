from typing import Any, Dict

from torch import nn

<<<<<<< HEAD
from oml.losses.surrogate_precision import SurrogatePrecision
=======
from oml.losses.arcface import ArcFaceLoss, ArcFaceLossWithMLP
>>>>>>> 35d1feff
from oml.losses.triplet import TripletLoss, TripletLossPlain, TripletLossWithMiner
from oml.registry.miners import get_miner_by_cfg
from oml.utils.misc import TCfg, dictconfig_to_dict, remove_unused_kargs

LOSSES_REGISTRY = {
    "triplet": TripletLoss,
    "triplet_plain": TripletLossPlain,
    "triplet_with_miner": TripletLossWithMiner,
<<<<<<< HEAD
    "surrogate_precision": SurrogatePrecision,
=======
    "arcface": ArcFaceLoss,
    "mlp_arcface": ArcFaceLossWithMLP,
>>>>>>> 35d1feff
}


def get_criterion(name: str, **kwargs: Dict[str, Any]) -> nn.Module:
    constructor = LOSSES_REGISTRY[name]
    if "miner" in kwargs:
        miner = get_miner_by_cfg(kwargs.pop("miner"))
        kwargs = remove_unused_kargs(kwargs, constructor)
        return constructor(miner=miner, **kwargs)
    else:
        kwargs = remove_unused_kargs(kwargs, constructor)
        return constructor(**kwargs)


def get_criterion_by_cfg(cfg: TCfg, **kwargs_runtime: Dict[str, Any]) -> nn.Module:
    cfg = dictconfig_to_dict(cfg)
    cfg.setdefault("args", {})
    cfg["args"].update(**kwargs_runtime)
    return get_criterion(name=cfg["name"], **cfg["args"])


__all__ = ["LOSSES_REGISTRY", "get_criterion", "get_criterion_by_cfg"]<|MERGE_RESOLUTION|>--- conflicted
+++ resolved
@@ -2,11 +2,8 @@
 
 from torch import nn
 
-<<<<<<< HEAD
+from oml.losses.arcface import ArcFaceLoss, ArcFaceLossWithMLP
 from oml.losses.surrogate_precision import SurrogatePrecision
-=======
-from oml.losses.arcface import ArcFaceLoss, ArcFaceLossWithMLP
->>>>>>> 35d1feff
 from oml.losses.triplet import TripletLoss, TripletLossPlain, TripletLossWithMiner
 from oml.registry.miners import get_miner_by_cfg
 from oml.utils.misc import TCfg, dictconfig_to_dict, remove_unused_kargs
@@ -15,12 +12,9 @@
     "triplet": TripletLoss,
     "triplet_plain": TripletLossPlain,
     "triplet_with_miner": TripletLossWithMiner,
-<<<<<<< HEAD
     "surrogate_precision": SurrogatePrecision,
-=======
     "arcface": ArcFaceLoss,
     "mlp_arcface": ArcFaceLossWithMLP,
->>>>>>> 35d1feff
 }
 
 
