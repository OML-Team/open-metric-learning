from typing import Any, Dict

from torch import nn

from oml.losses.triplet import TripletLoss, TripletLossPlain, TripletLossWithMiner
from oml.registry.miners import get_miner_by_cfg
from oml.utils.misc import TCfg, dictconfig_to_dict

LOSSES_REGISTRY = {
    "TripletLoss": TripletLoss,
    "TripletLossPlain": TripletLossPlain,
    "TripletLossWithMiner": TripletLossWithMiner,
    "CrossEntropyLoss": nn.CrossEntropyLoss,
}


def get_criterion(name: str, **kwargs: Dict[str, Any]) -> nn.Module:
    if "miner" in kwargs:
        miner = get_miner_by_cfg(kwargs["miner"].copy())
        del kwargs["miner"]
        return LOSSES_REGISTRY[name](miner=miner, **kwargs)
    else:
        return LOSSES_REGISTRY[name](**kwargs)


def get_criterion_by_cfg(cfg: TCfg) -> nn.Module:
    cfg = dictconfig_to_dict(cfg)
<<<<<<< HEAD
    cfg.setdefault("args", {})
    return get_criterion(name=cfg["name"], **cfg["args"])
=======
    return get_criterion(name=cfg["name"], **cfg["args"])


__all__ = ["LOSSES_REGISTRY", "get_criterion", "get_criterion_by_cfg"]
>>>>>>> 28de1f4f
<|MERGE_RESOLUTION|>--- conflicted
+++ resolved
@@ -25,12 +25,8 @@
 
 def get_criterion_by_cfg(cfg: TCfg) -> nn.Module:
     cfg = dictconfig_to_dict(cfg)
-<<<<<<< HEAD
     cfg.setdefault("args", {})
-    return get_criterion(name=cfg["name"], **cfg["args"])
-=======
     return get_criterion(name=cfg["name"], **cfg["args"])
 
 
-__all__ = ["LOSSES_REGISTRY", "get_criterion", "get_criterion_by_cfg"]
->>>>>>> 28de1f4f
+__all__ = ["LOSSES_REGISTRY", "get_criterion", "get_criterion_by_cfg"]