from typing import Dict, List, Tuple

from torch import Tensor

<<<<<<< HEAD
from oml.const import INDEX_KEY, PAIR_1ST_KEY, PAIR_2ND_KEY
from oml.interfaces.datasets import IBaseDataset, IPairDataset
=======
from oml.const import INDEX_KEY, PAIR_1ST_KEY, PAIR_2ND_KEY, TBBoxes
from oml.datasets.images import ImageBaseDataset
from oml.interfaces.datasets import IPairsDataset
from oml.transforms.images.torchvision import get_normalisation_torch
from oml.transforms.images.utils import TTransforms
from oml.utils.images.images import TImReader, imread_pillow
>>>>>>> 9a1305e1

# todo 522: make one modality agnostic instead of these two


class PairDataset(IPairDataset):
    """
    Dataset to iterate over pairs of items.

    """

    def __init__(
        self,
        base_dataset: IBaseDataset,
        pair_ids: List[Tuple[int, int]],
        pair_1st_key: str = PAIR_1ST_KEY,
        pair_2nd_key: str = PAIR_2ND_KEY,
        index_key: str = INDEX_KEY,
    ):
        self.base_dataset = base_dataset
        self.pair_ids = pair_ids

        self.pair_1st_key = pair_1st_key
        self.pair_2nd_key = pair_2nd_key
        self.index_key: str = index_key

    def __getitem__(self, idx: int) -> Dict[str, Tensor]:
<<<<<<< HEAD
        i1, i2 = self.pair_ids[idx]
        key = self.base_dataset.input_tensors_key
        return {
            self.pair_1st_key: self.base_dataset[i1][key],
            self.pair_2nd_key: self.base_dataset[i2][key],
            self.index_key: idx,
        }
=======
        return {self.pair_1st_key: self.embeddings1[idx], self.pair_2nd_key: self.embeddings2[idx], self.index_key: idx}

    def __len__(self) -> int:
        return len(self.embeddings1)


class ImagePairsDataset(IPairsDataset):
    """
    Dataset to iterate over pairs of images.

    """

    def __init__(
        self,
        paths1: List[Path],
        paths2: List[Path],
        bboxes1: Optional[TBBoxes] = None,
        bboxes2: Optional[TBBoxes] = None,
        transform: Optional[TTransforms] = None,
        f_imread: TImReader = imread_pillow,
        pair_1st_key: str = PAIR_1ST_KEY,
        pair_2nd_key: str = PAIR_2ND_KEY,
        index_key: str = INDEX_KEY,
        cache_size: Optional[int] = 0,
    ):
        """
        Args:
            paths1: Paths to the 1st input images
            paths2: Paths to the 2nd input images
            bboxes1: Should be either ``None`` or a sequence of bboxes.
                If an image has ``N`` boxes, duplicate its
                path ``N`` times and provide bounding box for each of them.
                If you want to get an embedding for the whole image, set bbox to ``None`` for
                this particular image path. The format is ``x1, y1, x2, y2``.
            bboxes2: The same as ``bboxes2``, but for the second inputs.
            transform: Augmentations for the images, set ``None`` to perform only normalisation and casting to tensor
            f_imread: Function to read the images
            pair_1st_key: Key to put the 1st images into the batches
            pair_2nd_key: Key to put the 2nd images into the batches
            index_key: Key to put samples' ids into the batches
            cache_size: Size of the dataset's cache

        """
        assert len(paths1) == len(paths2)

        if transform is None:
            transform = get_normalisation_torch()

        cache_size = cache_size // 2 if cache_size else None
        dataset_args = {"transform": transform, "f_imread": f_imread, "cache_size": cache_size}
        self.dataset1 = ImageBaseDataset(paths=paths1, bboxes=bboxes1, **dataset_args)
        self.dataset2 = ImageBaseDataset(paths=paths2, bboxes=bboxes2, **dataset_args)

        self.pair_1st_key = pair_1st_key
        self.pair_2nd_key = pair_2nd_key
        self.index_key = index_key

    def __getitem__(self, idx: int) -> Dict[str, Union[int, Dict[str, Any]]]:
        return {self.pair_1st_key: self.dataset1[idx], self.pair_2nd_key: self.dataset2[idx], self.index_key: idx}
>>>>>>> 9a1305e1

    def __len__(self) -> int:
        return len(self.pair_ids)


__all__ = ["PairDataset"]<|MERGE_RESOLUTION|>--- conflicted
+++ resolved
@@ -2,17 +2,8 @@
 
 from torch import Tensor
 
-<<<<<<< HEAD
 from oml.const import INDEX_KEY, PAIR_1ST_KEY, PAIR_2ND_KEY
 from oml.interfaces.datasets import IBaseDataset, IPairDataset
-=======
-from oml.const import INDEX_KEY, PAIR_1ST_KEY, PAIR_2ND_KEY, TBBoxes
-from oml.datasets.images import ImageBaseDataset
-from oml.interfaces.datasets import IPairsDataset
-from oml.transforms.images.torchvision import get_normalisation_torch
-from oml.transforms.images.utils import TTransforms
-from oml.utils.images.images import TImReader, imread_pillow
->>>>>>> 9a1305e1
 
 # todo 522: make one modality agnostic instead of these two
 
@@ -39,7 +30,6 @@
         self.index_key: str = index_key
 
     def __getitem__(self, idx: int) -> Dict[str, Tensor]:
-<<<<<<< HEAD
         i1, i2 = self.pair_ids[idx]
         key = self.base_dataset.input_tensors_key
         return {
@@ -47,67 +37,6 @@
             self.pair_2nd_key: self.base_dataset[i2][key],
             self.index_key: idx,
         }
-=======
-        return {self.pair_1st_key: self.embeddings1[idx], self.pair_2nd_key: self.embeddings2[idx], self.index_key: idx}
-
-    def __len__(self) -> int:
-        return len(self.embeddings1)
-
-
-class ImagePairsDataset(IPairsDataset):
-    """
-    Dataset to iterate over pairs of images.
-
-    """
-
-    def __init__(
-        self,
-        paths1: List[Path],
-        paths2: List[Path],
-        bboxes1: Optional[TBBoxes] = None,
-        bboxes2: Optional[TBBoxes] = None,
-        transform: Optional[TTransforms] = None,
-        f_imread: TImReader = imread_pillow,
-        pair_1st_key: str = PAIR_1ST_KEY,
-        pair_2nd_key: str = PAIR_2ND_KEY,
-        index_key: str = INDEX_KEY,
-        cache_size: Optional[int] = 0,
-    ):
-        """
-        Args:
-            paths1: Paths to the 1st input images
-            paths2: Paths to the 2nd input images
-            bboxes1: Should be either ``None`` or a sequence of bboxes.
-                If an image has ``N`` boxes, duplicate its
-                path ``N`` times and provide bounding box for each of them.
-                If you want to get an embedding for the whole image, set bbox to ``None`` for
-                this particular image path. The format is ``x1, y1, x2, y2``.
-            bboxes2: The same as ``bboxes2``, but for the second inputs.
-            transform: Augmentations for the images, set ``None`` to perform only normalisation and casting to tensor
-            f_imread: Function to read the images
-            pair_1st_key: Key to put the 1st images into the batches
-            pair_2nd_key: Key to put the 2nd images into the batches
-            index_key: Key to put samples' ids into the batches
-            cache_size: Size of the dataset's cache
-
-        """
-        assert len(paths1) == len(paths2)
-
-        if transform is None:
-            transform = get_normalisation_torch()
-
-        cache_size = cache_size // 2 if cache_size else None
-        dataset_args = {"transform": transform, "f_imread": f_imread, "cache_size": cache_size}
-        self.dataset1 = ImageBaseDataset(paths=paths1, bboxes=bboxes1, **dataset_args)
-        self.dataset2 = ImageBaseDataset(paths=paths2, bboxes=bboxes2, **dataset_args)
-
-        self.pair_1st_key = pair_1st_key
-        self.pair_2nd_key = pair_2nd_key
-        self.index_key = index_key
-
-    def __getitem__(self, idx: int) -> Dict[str, Union[int, Dict[str, Any]]]:
-        return {self.pair_1st_key: self.dataset1[idx], self.pair_2nd_key: self.dataset2[idx], self.index_key: idx}
->>>>>>> 9a1305e1
 
     def __len__(self) -> int:
         return len(self.pair_ids)
