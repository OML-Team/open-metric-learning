from functools import lru_cache
from pathlib import Path
from typing import Any, Dict, Optional, Tuple

import albumentations as albu
import numpy as np
import pandas as pd
from torch.utils.data import Dataset

from oml.interfaces.datasets import IDatasetQueryGallery, IDatasetWithLabels
from oml.utils.dataframe_format import check_retrieval_dataframe_format
from oml.utils.images.augs import get_default_transforms_albu
from oml.utils.images.images import TImReader, imread_cv2
from oml.utils.images.images_resize import pad_resize


class BaseDataset(Dataset):
    def __init__(
        self,
        df: pd.DataFrame,
        im_size: int,
        pad_ratio: float,
        images_root: Optional[Path] = None,
        transform: Optional[albu.Compose] = None,
        f_imread: TImReader = imread_cv2,
        cache_size: int = 100_000,
    ):
        """

        Args:
            df: Table with the following columns:
                  obligatory: "label" - id of the item,
                              "path" - to the image, absolute or relative from "images_root"
                  optional: "x_1", "x_2", "y_1", "y_2" (left, right, top, bot)
            im_size: Images will be resized to (image_size, image_size)
            pad_ratio: Padding ratio
            images_root: Path to the images dir, set None if you provided the absolute paths
            transform: Augmentations for the images, set None to skip it
            f_imread: Function to read the image
        """
        assert pad_ratio >= 0
        assert all(x in df.columns for x in ("label", "path"))

        if not all(coord in df.columns for coord in ("x_1", "x_2", "y_1", "y_2")):
            df["x_1"] = None
            df["x_2"] = None
            df["y_1"] = None
            df["y_2"] = None

        if images_root is not None:
            df["path"] = df["path"].apply(lambda x: str(images_root / x))

        self.df = df
        self.im_size = im_size
        self.pad_ratio = pad_ratio
        self.transform = transform or get_default_transforms_albu()
        self.f_imread = f_imread
        self.read_image_cached = lru_cache(maxsize=cache_size)(self.read_image)

    def __getitem__(self, idx: int) -> Dict[str, Any]:
        crop = self.read_image_cached(idx)
        image_tensor = self.transform(image=crop)["image"]
        label = self.df.iloc[idx]["label"]

        row = self.df.iloc[idx]

        if pd.isna(row.x_1):
            x1, y1, x2, y2 = float("nan"), float("nan"), float("nan"), float("nan")
        else:
            x1, y1, x2, y2 = int(row.x_1), int(row.y_1), int(row.x_2), int(row.y_2)

        return {
            "input_tensors": image_tensor,
            "labels": label,
            "paths": row.path,
            "x1": x1,
            "y1": y1,
            "x2": x2,
            "y2": y2,
        }

    def __len__(self) -> int:
        return len(self.df)

    def read_image(self, idx: int) -> np.ndarray:
        img = self.f_imread(self.df.iloc[idx]["path"])

        row = self.df.iloc[idx]

        if not pd.isna(row.x_1):
            x1, y1, x2, y2 = int(row.x_1), int(row.y_1), int(row.x_2), int(row.y_2)
            img = img[y1:y2, x1:x2, :]

        img = pad_resize(im=img, size=self.im_size, pad_ratio=self.pad_ratio)

        return img


class DatasetWithLabels(BaseDataset, IDatasetWithLabels):
    """
    The main purpose of this class is to be used as a dataset during
    the training stage.

    It has to know how to return its labels, which is required information
    to perform the training with the combinations-based losses.
    Particularly, these labels will be passed to Sampler to form the batches and
    batches will be passed to Miner to form the combinations.
    """

    def get_labels(self) -> np.ndarray:
        return np.array(self.df["label"].tolist())


class DatasetQueryGallery(BaseDataset, IDatasetQueryGallery):
    """
    The main purpose of this class is to be used as a dataset during
    the validation stage. It has to provide information
    about its query/gallery split.

    Note, that some of the datasets used as benchmarks in MetricLearning
    provide such information (for example, DeepFashion InShop), but some of them
    don't (for example, CARS196 or CUB200).
    The validation idea for the latter is to calculate the embeddings for the whole validation set,
    then for every item find top-k nearest neighbors and calculate the desired retrieval metric.
    In other words, for the desired query item, the gallery is the rest of the validation dataset.
    If you want to perform this kind of validation process, then simply return
    is_query == True and is_gallery == True for every item in the dataset.
    """

    def __init__(
        self,
        df: pd.DataFrame,
        im_size: int,
        pad_ratio: float,
        images_root: Optional[Path] = None,
        transform: Optional[albu.Compose] = None,
        f_imread: TImReader = imread_cv2,
        cache_size: int = 100_000,
    ):
        super(DatasetQueryGallery, self).__init__(
            df=df,
            im_size=im_size,
            images_root=images_root,
            transform=transform,
            pad_ratio=pad_ratio,
            f_imread=f_imread,
            cache_size=cache_size,
        )
        assert all(x in df.columns for x in ("is_query", "is_gallery"))

    def __getitem__(self, idx: int) -> Dict[str, Any]:
        item = super().__getitem__(idx)
        item["is_query"] = bool(self.df.iloc[idx]["is_query"])
        item["is_gallery"] = bool(self.df.iloc[idx]["is_gallery"])
        return item


def get_retrieval_datasets(
    dataset_root: Path,
    im_size: int,
    pad_ratio_train: float,
    pad_ratio_val: float,
    train_transform: Any,
<<<<<<< HEAD
    dataframe_name: str,
=======
    cache_size: int = 100_000,
>>>>>>> a6d27fb1
) -> Tuple[DatasetWithLabels, DatasetQueryGallery]:
    df = pd.read_csv(dataset_root / dataframe_name, index_col=False)
    check_retrieval_dataframe_format(df, dataset_root=dataset_root)

    # train
    df_train = df[df["split"] == "train"].reset_index(drop=True)
    train_dataset = DatasetWithLabels(
<<<<<<< HEAD
        df=df_train, images_root=dataset_root, im_size=im_size, pad_ratio=pad_ratio_train, transform=train_transform
=======
        df=df_train,
        dataset_root=dataset_root,
        im_size=im_size,
        pad_ratio=pad_ratio_train,
        transform=train_transform,
        cache_size=cache_size,
>>>>>>> a6d27fb1
    )

    # val (query + gallery)
    df_query_gallery = df[df["split"] == "validation"].reset_index(drop=True)
    valid_dataset = DatasetQueryGallery(
<<<<<<< HEAD
        df=df_query_gallery, images_root=dataset_root, im_size=im_size, pad_ratio=pad_ratio_val
=======
        df=df_query_gallery, dataset_root=dataset_root, im_size=im_size, pad_ratio=pad_ratio_val, cache_size=cache_size
>>>>>>> a6d27fb1
    )

    return train_dataset, valid_dataset<|MERGE_RESOLUTION|>--- conflicted
+++ resolved
@@ -161,11 +161,8 @@
     pad_ratio_train: float,
     pad_ratio_val: float,
     train_transform: Any,
-<<<<<<< HEAD
     dataframe_name: str,
-=======
     cache_size: int = 100_000,
->>>>>>> a6d27fb1
 ) -> Tuple[DatasetWithLabels, DatasetQueryGallery]:
     df = pd.read_csv(dataset_root / dataframe_name, index_col=False)
     check_retrieval_dataframe_format(df, dataset_root=dataset_root)
@@ -173,26 +170,18 @@
     # train
     df_train = df[df["split"] == "train"].reset_index(drop=True)
     train_dataset = DatasetWithLabels(
-<<<<<<< HEAD
-        df=df_train, images_root=dataset_root, im_size=im_size, pad_ratio=pad_ratio_train, transform=train_transform
-=======
         df=df_train,
-        dataset_root=dataset_root,
+        images_root=dataset_root,
         im_size=im_size,
         pad_ratio=pad_ratio_train,
         transform=train_transform,
         cache_size=cache_size,
->>>>>>> a6d27fb1
     )
 
     # val (query + gallery)
     df_query_gallery = df[df["split"] == "validation"].reset_index(drop=True)
     valid_dataset = DatasetQueryGallery(
-<<<<<<< HEAD
-        df=df_query_gallery, images_root=dataset_root, im_size=im_size, pad_ratio=pad_ratio_val
-=======
-        df=df_query_gallery, dataset_root=dataset_root, im_size=im_size, pad_ratio=pad_ratio_val, cache_size=cache_size
->>>>>>> a6d27fb1
+        df=df_query_gallery, images_root=dataset_root, im_size=im_size, pad_ratio=pad_ratio_val, cache_size=cache_size
     )
 
     return train_dataset, valid_dataset