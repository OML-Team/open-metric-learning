--- conflicted
+++ resolved
@@ -7,11 +7,7 @@
 from torch import BoolTensor, FloatTensor, LongTensor, Tensor, isin, stack, tensor
 
 from oml.utils.misc import check_if_nonempty_positive_integers, clip_max
-<<<<<<< HEAD
-from oml.utils.misc_torch import PCA, elementwise_dist, pairwise_dist
-=======
-from oml.utils.misc_torch import PCA, pairwise_dist, take_2d
->>>>>>> 5d7196c0
+from oml.utils.misc_torch import PCA, pairwise_dist
 
 TMetricsDict = Dict[str, Dict[Union[int, float], Union[float, FloatTensor]]]
 
@@ -181,28 +177,7 @@
     return distance_matrix
 
 
-<<<<<<< HEAD
-def calculate_accuracy_on_triplets(embeddings: FloatTensor, reduce_mean: bool = True) -> FloatTensor:
-    assert embeddings.ndim == 2
-    assert embeddings.shape[0] % 3 == 0
-
-    anchor_ii, positive_ii, negative_ii = get_tri_ids_in_plain(n=len(embeddings))
-
-    pos_dists = elementwise_dist(x1=embeddings[anchor_ii], x2=embeddings[positive_ii])
-    neg_dists = elementwise_dist(x1=embeddings[anchor_ii], x2=embeddings[negative_ii])
-
-    acc = (pos_dists < neg_dists).float()
-
-    if reduce_mean:
-        return acc.mean()
-    else:
-        return acc
-
-
 def calc_cmc(gt_tops: BoolTensor, top_k: Tuple[int, ...]) -> List[FloatTensor]:
-=======
-def calc_cmc(gt_tops: Tensor, top_k: Tuple[int, ...]) -> List[Tensor]:
->>>>>>> 5d7196c0
     """
     Function to compute Cumulative Matching Characteristics (CMC) at cutoffs ``top_k``.
 
