--- conflicted
+++ resolved
@@ -12,10 +12,7 @@
 TLogs = Dict[str, float]
 
 
-<<<<<<< HEAD
 class TripletLoss(ICriterion):
-=======
-class TripletLoss(Module):
     """
     Class, which combines classical `TripletMarginLoss` and `SoftTripletLoss`.
     The idea of `SoftTripletLoss` is the following:
@@ -28,7 +25,6 @@
 
     """
 
->>>>>>> 18750377
     def __init__(self, margin: Optional[float], reduction: str = "mean", need_logs: bool = False):
         """
 
@@ -113,16 +109,12 @@
     return anchor_ii, positive_ii, negative_ii
 
 
-<<<<<<< HEAD
 class TripletLossPlain(ICriterion):
-=======
-class TripletLossPlain(Module):
     """
     The same as `TripletLoss`, but works with anchor, positive and negative features stacked together.
 
     """
 
->>>>>>> 18750377
     def __init__(self, margin: Optional[float], reduction: str = "mean", need_logs: bool = False):
         """
 
