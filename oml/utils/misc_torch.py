from abc import ABC
from collections.abc import MutableMapping
from contextlib import contextmanager
from typing import Any, Dict, Hashable, Iterator, List, Optional, Tuple, Type, Union

import numpy as np
import torch
from torch import Tensor, cdist

from oml.utils.misc import find_first_occurrences

TSingleValues = Union[int, float, np.float_, np.int_, torch.Tensor]
TSequenceValues = Union[List[float], Tuple[float, ...], np.ndarray, torch.Tensor]
TOnlineValues = Union[TSingleValues, TSequenceValues]


def take_2d(x: Tensor, indices: Tensor) -> Tensor:
    """
    Args:
        x: Tensor with the shape of ``[N, M]``
        indices: Tensor of integers with the shape of ``[N, P]``
            Note, rows in ``indices`` may contain duplicated values.
            It means that we can take the same element from ``x`` several times.

    Returns:
        Tensor of the items picked from ``x`` with the shape of ``[N, P]``

    """
    assert x.ndim == indices.ndim == 2
    assert x.shape[0] == indices.shape[0]

    n = x.shape[0]
    ii = torch.arange(n).unsqueeze(-1).expand(n, indices.shape[1])

    return x[ii, indices]


def assign_2d(x: Tensor, indices: Tensor, new_values: Tensor) -> Tensor:
    """
    Args:
        x: Tensor with the shape of ``[N, M]``
        indices: Tensor of integers with the shape of ``[N, P]``, where ``P <= M``
        new_values: Tensor with the shape of ``[N, P]``

    Returns:
        Tensor with the shape of ``[N, M]`` constructed by the following rule:
        ``x[i, indices[i, j]] = new_values[i, j]``

    """
    assert x.ndim == indices.ndim == new_values.ndim
    assert x.shape[0] == indices.shape[0] == new_values.shape[0]
    assert indices.shape == new_values.shape

    n = x.shape[0]
    ii = torch.arange(n).unsqueeze(-1).expand(n, indices.shape[1])

    x[ii, indices] = new_values

    return x


def elementwise_dist(x1: Tensor, x2: Tensor, p: int = 2) -> Tensor:
    """
    Args:
        x1: tensor with the shape of [N, D]
        x2: tensor with the shape of [N, D]
        p: degree

    Returns: elementwise distances with the shape of [N]

    """
    assert len(x1.shape) == len(x2.shape) == 2
    assert x1.shape == x2.shape

    # we need an extra dim here to avoid pairwise behaviour of torch.cdist
    if len(x1.shape) == 2:
        x1 = x1.unsqueeze(1)
        x2 = x2.unsqueeze(1)

    dist = cdist(x1=x1, x2=x2, p=p).view(len(x1))

    return dist


def pairwise_dist(x1: Tensor, x2: Tensor, p: int = 2) -> Tensor:
    """
    Args:
        x1: tensor with the shape of [N, D]
        x2: tensor with the shape of [M, D]
        p: degree

    Returns: pairwise distances with the shape of [N, M]

    """
    assert len(x1.shape) == len(x2.shape) == 2
    assert x1.shape[-1] == x2.shape[-1]

    return cdist(x1=x1, x2=x2, p=p)


def normalise(x: Tensor, p: int = 2) -> Tensor:
    """
    Args:
        x: A 2D tensor
        p: Specifies the exact p-norm

    Returns:
        Normalised input

    """
    assert x.ndim == 2
    xn = torch.linalg.norm(x, p, dim=1).detach()
    x = x.div(xn.unsqueeze(1))
    return x


def get_device(model: torch.nn.Module) -> str:
    return str(next(model.parameters()).device)


def _check_is_sequence(val: Any) -> bool:
    try:
        len(val)
        return True
    except Exception:
        return False


<<<<<<< HEAD
def drop_duplicates_by_ids(ids: List[Hashable], data: Tensor, sort: bool = True) -> Tuple[List[Hashable], Tensor]:
    """
    The function returns rows of data that have unique ids.
    Thus, if there are multiple occurrences of some id, it leaves the first one.

    Args:
        ids: Identifiers of data records with the length of ``N``
        data: Tensor of data records in the shape of ``[N, *]``
        sort: Set ``True`` to return unique records sorted by their ids

    Returns:
        Unique data records with their ids

    """
    ids_first = find_first_occurrences(ids)
    ids = [ids[i] for i in ids_first]
    data = data[ids_first]

    if sort:
        ii_permute = torch.argsort(torch.tensor(ids))
        ids = [ids[i] for i in ii_permute]
        data = data[ii_permute]

    return ids, data
=======
@contextmanager
def temporary_setting_model_mode(model: torch.nn.Module, set_train: bool) -> torch.nn.Module:
    prev_mode = model.training
    model.train(set_train)
    yield model
    model.train(prev_mode)
>>>>>>> c63bda4d


class OnlineCalc(ABC):
    """
    The base class to calculate some statistics online (on the stream of values).

    """

    def __init__(self, val: Optional[TOnlineValues] = None):
        self.result: float = 0.0
        if val is not None:
            self.update(val)

    def update(self, val: TOnlineValues) -> None:
        if _check_is_sequence(val):
            self.calc_with_batch(val)
        else:
            self.calc_with_single_value(val)

    def calc_with_single_value(self, val: TSingleValues) -> None:
        """
        Calculation with non iterable types: float, int / numpy and torch elements (array and elements of
        array have different types and methods)

        """
        self.calc_with_batch([val])

    def calc_with_batch(self, val: TSequenceValues) -> None:
        """
        Vectorized calculation of online value

        """
        raise NotImplementedError()

    def __repr__(self) -> str:
        return f"{self.__class__.__name__}({str(self.__dict__)})"


class AvgOnline(OnlineCalc):
    def __init__(self, *args: Any, **kwargs: Any):
        self.n = 0
        super().__init__(*args, **kwargs)

    def calc_with_batch(self, val: TSequenceValues) -> None:
        len_val = len(val)
        self.n += len_val
        self.result = sum(val) / self.n + (self.n - len_val) / self.n * self.result  # type: ignore


class SumOnline(OnlineCalc):
    def calc_with_batch(self, val: TSequenceValues) -> None:
        self.result += float(sum(val))


class OnlineDict(MutableMapping):  # type: ignore
    """
    We don't inherite from built-in 'dict' due to internal C optimization. We mimic to dict with MutableMapping
    https://treyhunner.com/2019/04/why-you-shouldnt-inherit-from-list-and-dict-in-python/

    """

    online_calculator: Type[OnlineCalc]

    def __init__(self, input_dict: Optional[Dict[Hashable, TOnlineValues]] = None):
        self.dict: Dict[Hashable, OnlineCalc] = {}

        if input_dict:
            self.update(input_dict)

    def __setitem__(self, key: Hashable, value: TOnlineValues) -> None:
        self.dict[key] = self.online_calculator(value)

    def __getitem__(self, key: Hashable) -> float:
        return self.dict[key].result

    def __len__(self) -> int:
        return len(self.dict)

    def __iter__(self) -> Iterator[Any]:
        return iter(self.dict)

    def __delitem__(self, key: Hashable) -> None:
        return self.dict.__delitem__(key)

    def update(self, input_dict: Dict[Hashable, TOnlineValues]) -> None:  # type: ignore
        for k, v in input_dict.items():
            if k in self.dict:
                self.dict[k].update(v)
            else:
                self[k] = v

    def __repr__(self) -> str:
        output = {k: v.result for k, v in self.dict.items()}
        return f"{self.__class__.__name__}({output})"

    def get_dict_with_results(self) -> Dict[str, float]:
        return {k: v for k, v in self.items()}


class OnlineAvgDict(OnlineDict):
    online_calculator = AvgOnline


class OnlineSumDict(OnlineDict):
    online_calculator = SumOnline


class PCA:
    """
    Principal component analysis (PCA).

    Estimate principal axes, and perform vectors transformation.

    Note:
        The code is almost the same as one from sklearn, but we had two reasons to have our own implementation.
        First, we need to work with Torch tensors instead of NumPy arrays. Second, we wanted to avoid one more external
        dependency.

    Attributes:
        components: Matrix of shape ``[embeddings_dim, embeddings_dim]``. Principal axes in embeddings space,
            representing the directions of maximum variance in the data. Equivalently, the right singular
            vectors of the centered input data, parallel to its eigenvectors. The components are sorted by
            ``explained_variance``.
        explained_variance: Array of size ``embeddings_dim``
            The amount of variance explained by each of the selected components.
            The variance estimation uses ``n_embeddings - 1`` degrees of freedom.
            Equal to  eigenvalues of the covariance matrix of ``embeddings``.
        explained_variance_ratio: Array of size ``embeddings_dim``.
            Percentage of variance explained by each of the components.
        singular_values: Array of size ``embeddings_dim``.
            The singular values corresponding to each of the selected components.
        mean: Array of size ``embeddings_dim``.
            Per-feature empirical mean, estimated from the training set.
            Equal to ``embeddings.mean(dim=0)``.

    For an embeddings matrix :math:`X` of shape :math:`n\\times d` the principal axes could be found by
    performing Singular Value Decomposition

    .. math::
        X = U\\Sigma V^T

    where :math:`U` is an :math:`n\\times n` orthogonal matrix, :math:`\\Sigma` is an :math:`n\\times d` rectangular
    diagonal matrix with non-negative real numbers on the diagonal, :math:`V` is an :math:`d\\times d` orthogonal
    matrix.

    Rows of the :math:`V` form an orthonormal basis, and could be used to project embeddings to a new space, possible
    of lower dimension:

    .. math::
        X' = X\\cdot V^T

    The inverse transform is done by

    .. math::
        X = X'\\cdot V

    See:

        `Principal Components Analysis`_

    .. _`Principal Components Analysis`:
        https://en.wikipedia.org/wiki/Principal_component_analysis

    Example:
        >>> embeddings = torch.rand(100, 5)
        >>> pca = PCA(embeddings)
        >>> embeddings_transformed = pca.transform(embeddings)
        >>> embeddings_recovered = pca.inverse_transform(embeddings_transformed)
        >>> torch.all(torch.isclose(embeddings, embeddings_recovered, atol=1.e-6))
        tensor(True)
    """

    components: torch.Tensor
    mean: torch.Tensor
    singular_values: torch.Tensor
    explained_variance: torch.Tensor
    explained_variance_ratio: torch.Tensor

    def __init__(self, embeddings: torch.Tensor):
        """
        Args:
            embeddings: Embeddings matrix with the shape of ``[n_embeddings, embeddings_dim]``.

        """
        self._fit(embeddings)

    def _fit(self, embeddings: torch.Tensor) -> None:
        """
        Perform the PCA. Evaluate ``components``, ``expoained_variance``, ``explained_variance_ratio``,
        ``singular_values``, ``mean``.

        Args:
            embeddings: Embeddings matrix with the shape of ``[n_embeddings, embeddings_dim]``.
        """
        # The code below mirrors code from scikit-learn repository:
        # https://github.com/scikit-learn/scikit-learn/blob/f3f51f9b6/sklearn/decomposition/_pca.py#L491
        n_samples = embeddings.shape[0]
        self.mean = embeddings.mean(dim=0).unsqueeze(0)
        embeddings = embeddings - self.mean
        # if there are more embeddings than its dimension, then we will not perform full matrices evaluation
        full_matrices = embeddings.shape[0] < embeddings.shape[1]
        _, self.singular_values, self.components = torch.linalg.svd(embeddings, full_matrices=full_matrices)
        self.explained_variance = self.singular_values**2 / (n_samples - 1)
        self.explained_variance_ratio = self.explained_variance / self.explained_variance.sum()

        # Make components deterministic.
        # Note. In sklearn this operation is done based on the U matrix of SVD decomposition, and
        # here V matrix is used. So, the components of this class and sklearn.decomposition.PCA could differ in sign.
        # See the following for details:
        # https://github.com/scikit-learn/scikit-learn/blob/f3f51f9b6/sklearn/decomposition/_pca.py#L520
        n_components = self.components.shape[0]
        max_abs_rows = torch.argmax(torch.abs(self.components), dim=1)
        signs = torch.sign(self.components[torch.arange(n_components), max_abs_rows])
        self.components *= signs.unsqueeze(1)

    def transform(self, embeddings: torch.Tensor, n_components: Optional[int] = None) -> torch.Tensor:
        """
        Apply fitted PCA to transform embeddings.

        Args:
            embeddings: Matrix of shape ``[n_embeddings, embeddings_dim]``.
            n_components: The desired dimension of the output.

        Returns:
            Transformed embeddings.
        """
        if not n_components:
            n_components = embeddings.shape[1]
        self._check_dimensions(n_components)
        embeddings_ = embeddings.to(self.mean) - self.mean
        return torch.matmul(embeddings_, self.components[:n_components, :].T).to(embeddings)

    def inverse_transform(self, embeddings: torch.Tensor) -> torch.Tensor:
        """
        Apply inverse transform to embeddings.

        Args:
            embeddings: Matrix of shape ``[n_embeddings, N]`` where ``N <= embeddings_dim`` is the dimension of
                        embeddings.

        Returns:
            Embeddings projected into original embeddings space.
        """
        n_components = embeddings.shape[1]
        self._check_dimensions(n_components)
        return torch.matmul(embeddings, self.components[:n_components, :]) + self.mean

    def calc_principal_axes_number(self, pfc_variance: Tuple[float, ...]) -> torch.Tensor:
        """
        Function estimates the number of principal axes that are required to explain the `explained_variance_ths`
        variance.

        Args:
            pfc_variance: Values in range [0, 1]. Find the number of components such that the amount
                          of variance that needs to be explained is greater than the fraction specified
                          by ``pfc_variance``.
        Returns:
            List of amount of principal axes.

        Let :math:`X` be a set of :math:`d` dimensional embeddings.
        Let :math:`\\lambda_1, \\ldots, \\lambda_d\\in\\mathbb{R}` be a set of eigenvalues
        of the covariance matrix of :math:`X` sorted in descending order.
        Then for a given value of desired explained variance :math:`r`,
        the number of principal components that explaines :math:`r\\cdot 100\\%%` variance is the largest integer
        :math:`n` such that

        .. math::
            \\frac{\\sum\\limits_{i = 1}^{n - 1}\\lambda_i}{\\sum\\limits_{i = 1}^{d}\\lambda_i} \\leq r

        Example:
            In the example bellow there are 4 vectors of length 10, and only first 4 dimensions have non-zero values.
            Its covariance matrix will have only 4 eigenvalues, that are greater than 0, i.e. there are only 4 principal
            axes. So, in order to keep at least 50% of the information from the set, we need to keep 2 principal
            axes, and in order to keep all the information we need to keep 5 principal axes (one additional axis appears
            because the number of principal axes is superior to the desired explained variance threshold).

            >>> embeddings = torch.eye(4, 10, dtype=torch.float)
            >>> pca = PCA(embeddings)
            >>> pca.calc_principal_axes_number(pfc_variance=(0.5, 1))
            tensor([2, 5])

        """
        ratio_cumsum = torch.cumsum(self.explained_variance_ratio, dim=0)
        n_components = torch.searchsorted(ratio_cumsum, torch.tensor(pfc_variance), side="right") + 1
        return n_components

    def _check_dimensions(self, n_components: int) -> None:
        if n_components > self.components.shape[0]:
            raise ValueError(
                "The embeddings couldn't be transformed, due to dimensions mismatch. "
                f"Expected dimension less than or equal to {self.components.shape[0]}, but got {n_components}"
            )


__all__ = [
    "elementwise_dist",
    "pairwise_dist",
    "OnlineCalc",
    "AvgOnline",
    "SumOnline",
    "OnlineDict",
    "OnlineAvgDict",
    "OnlineSumDict",
    "take_2d",
    "assign_2d",
    "PCA",
    "drop_duplicates_by_ids",
]<|MERGE_RESOLUTION|>--- conflicted
+++ resolved
@@ -126,7 +126,6 @@
         return False
 
 
-<<<<<<< HEAD
 def drop_duplicates_by_ids(ids: List[Hashable], data: Tensor, sort: bool = True) -> Tuple[List[Hashable], Tensor]:
     """
     The function returns rows of data that have unique ids.
@@ -151,14 +150,14 @@
         data = data[ii_permute]
 
     return ids, data
-=======
+
+
 @contextmanager
 def temporary_setting_model_mode(model: torch.nn.Module, set_train: bool) -> torch.nn.Module:
     prev_mode = model.training
     model.train(set_train)
     yield model
     model.train(prev_mode)
->>>>>>> c63bda4d
 
 
 class OnlineCalc(ABC):
