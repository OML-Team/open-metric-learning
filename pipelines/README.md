## What are Pipelines?
Pipelines provide a way to run metric learning experiments via changing only the config file.
<<<<<<< HEAD
All you need is to prepare your dataset in a required format.
=======
All you need is to prepare the `.csv` table which describes your dataset
(the format is explained [here](https://open-metric-learning.readthedocs.io/en/latest/oml/data.html)), so the converter
can be implemented in any programming language.

## How to work with a config?
We use [Hydra](https://hydra.cc/docs/intro/) as a parser for `.yaml` configs.
So, you can change whatever you want directly in the config file or override some parameters
using command line interface:
```
python train_cars.py optimizer.args.lr=0.000001 bs_val=128
```

## How to use my own implementation of loss, model, augmentations, etc?
You should put your python object inside the corresponding registry by some key.
It allows you to access this object in the config file by that key.

You may change the following blocks and to work correctly some of them have to inherit our interfaces:
* `Transforms`, `Sampler`, `Optimizer`, `Scheduler` - follow the standard PyTorch interfaces.
* `Model` - have to be successor of `IExtractor` (see `oml.interfaces.models`)
* `Criterion` - have to be successor of `ITripletLossWithMiner` (see `oml.interfaces.criterions`)
  * You may want to change only `Miner` inside the criterion. It has to be a successor of `ITripletsMiner` (see `oml.interfaces.miners`).


Let's consider an example of using custom augmentations & model.
Your `config.yaml` and `train.py` may look like this:
```yaml
...

transforms_train:
  name: custom_augmentations
  args: {}

model:
  name: custom_model
  args:
    pretrained: True

...
```

```python
import hydra
import torchvision.transforms as t
from omegaconf import DictConfig
from torchvision.models import resnet18

from oml.interfaces.models import IExtractor
from oml.lightning.pipelines.train import extractor_training_pipeline
from oml.registry.models import EXTRACTORS_REGISTRY
from oml.registry.transforms import TRANSFORMS_REGISTRY


class CustomModel(IExtractor):

  def __init__(self, pretrained):
    super().__init__()
    self.resnet = resnet18(pretrained=pretrained)

  def forward(self, x):
    return self.resnet(x)

  @property
  def feat_dim(self):
    return self.resnet.fc.out_features


def get_custom_augs() -> t.Compose:
  return t.Compose([
    t.RandomHorizontalFlip(),
    t.RandomGrayscale(),
    t.ToTensor(),
    t.Normalize(mean=[0.485, 0.456, 0.406], std=[0.229, 0.224, 0.225]),
  ])


TRANSFORMS_REGISTRY["custom_augmentations"] = get_custom_augs
EXTRACTORS_REGISTRY["custom_model"] = CustomModel


@hydra.main(config_path="configs", config_name="train.yaml")
def main_hydra(cfg: DictConfig) -> None:
  extractor_training_pipeline(cfg)


if __name__ == "__main__":
  main_hydra()
```

The same logic works for models, samplers, losses, etc.
>>>>>>> 08b2bd82
<|MERGE_RESOLUTION|>--- conflicted
+++ resolved
@@ -1,8 +1,5 @@
 ## What are Pipelines?
 Pipelines provide a way to run metric learning experiments via changing only the config file.
-<<<<<<< HEAD
-All you need is to prepare your dataset in a required format.
-=======
 All you need is to prepare the `.csv` table which describes your dataset
 (the format is explained [here](https://open-metric-learning.readthedocs.io/en/latest/oml/data.html)), so the converter
 can be implemented in any programming language.
@@ -91,5 +88,4 @@
   main_hydra()
 ```
 
-The same logic works for models, samplers, losses, etc.
->>>>>>> 08b2bd82
+The same logic works for models, samplers, losses, etc.