import sys
import tempfile
from functools import partial
from typing import Any, Dict, List

import pytest
import pytorch_lightning as pl
import torch
from torch import nn
from torch.optim import Adam
from torch.utils.data import DataLoader, Dataset

from oml.const import (
    EMBEDDINGS_KEY,
    INDEX_KEY,
    INPUT_TENSORS_KEY,
    IS_GALLERY_KEY,
    IS_QUERY_KEY,
    LABELS_KEY,
)
from oml.lightning.callbacks.metric import MetricValCallback
from oml.losses.triplet import TripletLossWithMiner
from oml.metrics.embeddings import EmbeddingMetrics
from oml.samplers.balance import BalanceSampler


class DummyRetrievalDataset(Dataset):
    def __init__(self, labels: List[int], im_size: int):
        self.labels = labels
        self.im_size = im_size

    def __getitem__(self, item: int) -> Dict[str, Any]:
        input_tensors = torch.rand((3, self.im_size, self.im_size))
<<<<<<< HEAD
        label = torch.tensor(self.labels[idx]).long()
        return {
            INPUT_TENSORS_KEY: input_tensors,
            LABELS_KEY: label,
            IS_QUERY_KEY: True,
            IS_GALLERY_KEY: True,
            INDEX_KEY: idx,
        }
=======
        label = torch.tensor(self.labels[item]).long()
        return {INPUT_TENSORS_KEY: input_tensors, LABELS_KEY: label, IS_QUERY_KEY: True, IS_GALLERY_KEY: True}
>>>>>>> 9a1305e1

    def __len__(self) -> int:
        return len(self.labels)


class DummyCommonModule(pl.LightningModule):
    def __init__(self, im_size: int):
        super().__init__()
        self.model = nn.Sequential(
            nn.AvgPool2d(kernel_size=(im_size, im_size)), nn.Flatten(start_dim=1), nn.Linear(3, 5), nn.Linear(5, 5)
        )

    def configure_optimizers(self) -> torch.optim.Optimizer:
        return Adam(self.model.parameters(), lr=1e-4)

    def validation_step(self, batch: Dict[str, Any], batch_idx: int, *_: Any) -> Dict[str, Any]:
        embeddings = self.model(batch[INPUT_TENSORS_KEY])
        return {**batch, **{EMBEDDINGS_KEY: embeddings.detach().cpu()}}


class DummyExtractorModule(DummyCommonModule):
    def __init__(self, im_size: int):
        super().__init__(im_size=im_size)
        self.criterion = TripletLossWithMiner(margin=None, need_logs=True)

    def training_step(self, batch_multidataloader: List[Dict[str, Any]], batch_idx: int) -> torch.Tensor:
        embeddings = torch.cat([self.model(batch[INPUT_TENSORS_KEY]) for batch in batch_multidataloader])
        labels = torch.cat([batch[LABELS_KEY] for batch in batch_multidataloader])
        loss = self.criterion(embeddings, labels)
        return loss


def create_retrieval_dataloader(
    num_samples: int, im_size: int, n_labels: int, n_instances: int, num_workers: int
) -> DataLoader:
    assert num_samples % (n_labels * n_instances) == 0

    labels = [idx // n_instances for idx in range(num_samples)]

    dataset = DummyRetrievalDataset(labels=labels, im_size=im_size)

    sampler_retrieval = BalanceSampler(labels=labels, n_labels=n_labels, n_instances=n_instances)
    train_retrieval_loader = DataLoader(
        dataset=dataset,
        batch_sampler=sampler_retrieval,
        num_workers=num_workers,
    )
    return train_retrieval_loader


def create_retrieval_callback(loader_idx: int, samples_in_getitem: int) -> MetricValCallback:
    metric = EmbeddingMetrics(
        embeddings_key=EMBEDDINGS_KEY,
        labels_key=LABELS_KEY,
        is_query_key=IS_QUERY_KEY,
        is_gallery_key=IS_GALLERY_KEY,
    )
    metric_callback = MetricValCallback(metric=metric, loader_idx=loader_idx, samples_in_getitem=samples_in_getitem)
    return metric_callback


@pytest.mark.skipif(sys.platform == "darwin", reason="Does not run on macOS")
@pytest.mark.parametrize(
    "samples_in_getitem, is_error_expected, pipeline",
    [
        (1, False, "retrieval"),
        (2, True, "retrieval"),
    ],
)
@pytest.mark.parametrize("num_dataloaders", [1, 2])
def test_lightning(
    samples_in_getitem: int, is_error_expected: bool, num_dataloaders: int, pipeline: str, num_workers: int
) -> None:
    num_samples = 12
    im_size = 6
    n_labels = 2
    n_instances = 3

    create_dataloader = partial(create_retrieval_dataloader, n_labels=n_labels, n_instances=n_instances)
    lightning_module = DummyExtractorModule(im_size=im_size)
    create_callback = create_retrieval_callback

    train_dataloaders = [
        create_dataloader(num_samples=num_samples, im_size=im_size, num_workers=num_workers)
        for _ in range(num_dataloaders)
    ]
    val_dataloaders = [
        create_dataloader(num_samples=num_samples, im_size=im_size, num_workers=num_workers)
        for _ in range(num_dataloaders)
    ]
    callbacks = [create_callback(loader_idx=k, samples_in_getitem=samples_in_getitem) for k in range(num_dataloaders)]

    trainer = pl.Trainer(
        default_root_dir=tempfile.gettempdir(),
        max_epochs=2,
        enable_progress_bar=False,
        num_nodes=1,
        use_distributed_sampler=False,
        callbacks=callbacks,
        num_sanity_val_steps=0,
    )

    if is_error_expected:
        with pytest.raises(ValueError, match=callbacks[0].metric.__class__.__name__):
            trainer.fit(model=lightning_module, train_dataloaders=train_dataloaders, val_dataloaders=val_dataloaders)
            trainer.validate(model=lightning_module, dataloaders=val_dataloaders)
    else:
        trainer.fit(model=lightning_module, train_dataloaders=train_dataloaders, val_dataloaders=val_dataloaders)
        trainer.validate(model=lightning_module, dataloaders=val_dataloaders)<|MERGE_RESOLUTION|>--- conflicted
+++ resolved
@@ -31,19 +31,14 @@
 
     def __getitem__(self, item: int) -> Dict[str, Any]:
         input_tensors = torch.rand((3, self.im_size, self.im_size))
-<<<<<<< HEAD
-        label = torch.tensor(self.labels[idx]).long()
+        label = torch.tensor(self.labels[item]).long()
         return {
             INPUT_TENSORS_KEY: input_tensors,
             LABELS_KEY: label,
             IS_QUERY_KEY: True,
             IS_GALLERY_KEY: True,
-            INDEX_KEY: idx,
+            INDEX_KEY: item,
         }
-=======
-        label = torch.tensor(self.labels[item]).long()
-        return {INPUT_TENSORS_KEY: input_tensors, LABELS_KEY: label, IS_QUERY_KEY: True, IS_GALLERY_KEY: True}
->>>>>>> 9a1305e1
 
     def __len__(self) -> int:
         return len(self.labels)
