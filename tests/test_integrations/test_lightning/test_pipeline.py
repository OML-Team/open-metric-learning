--- conflicted
+++ resolved
@@ -2,18 +2,11 @@
 from functools import partial
 from typing import Any, Dict, List
 
-import numpy as np
 import pytest
 import pytorch_lightning as pl
 import torch
-from torch import BoolTensor, nn
+from torch import nn
 from torch.optim import Adam
-<<<<<<< HEAD
-from torch.utils.data import DataLoader
-
-from oml.const import EMBEDDINGS_KEY, INPUT_TENSORS_KEY, LABELS_KEY
-from oml.interfaces.datasets import IDatasetQueryGallery
-=======
 from torch.utils.data import DataLoader, Dataset
 
 from oml.const import (
@@ -23,44 +16,27 @@
     IS_QUERY_KEY,
     LABELS_KEY,
 )
->>>>>>> c7fb7c6f
 from oml.lightning.callbacks.metric import MetricValCallback
 from oml.losses.triplet import TripletLossWithMiner
 from oml.metrics.embeddings import EmbeddingMetrics
 from oml.samplers.balance import BalanceSampler
 
 
-<<<<<<< HEAD
-class DummyQueryGalleryDataset(IDatasetQueryGallery):
-=======
 class DummyRetrievalDataset(Dataset):
->>>>>>> c7fb7c6f
     def __init__(self, labels: List[int], im_size: int):
         self.labels = labels
         self.im_size = im_size
-        self.extra_data = {}
 
     def __getitem__(self, idx: int) -> Dict[str, Any]:
         input_tensors = torch.rand((3, self.im_size, self.im_size))
         label = torch.tensor(self.labels[idx]).long()
-        return {INPUT_TENSORS_KEY: input_tensors, LABELS_KEY: label}
-
-    def get_query_ids(self) -> BoolTensor:
-        return torch.ones(len(self)).bool()
-
-    def get_gallery_ids(self) -> BoolTensor:
-        return torch.ones(len(self)).bool()
-
-    def get_labels(self) -> np.ndarray:
-        return np.array(self.labels)
+        return {INPUT_TENSORS_KEY: input_tensors, LABELS_KEY: label, IS_QUERY_KEY: True, IS_GALLERY_KEY: True}
 
     def __len__(self) -> int:
         return len(self.labels)
 
 
 class DummyCommonModule(pl.LightningModule):
-    embeddings_key = EMBEDDINGS_KEY
-
     def __init__(self, im_size: int):
         super().__init__()
         self.model = nn.Sequential(
@@ -72,11 +48,7 @@
 
     def validation_step(self, batch: Dict[str, Any], batch_idx: int, *_: Any) -> Dict[str, Any]:
         embeddings = self.model(batch[INPUT_TENSORS_KEY])
-<<<<<<< HEAD
-        return {**batch, **{self.embeddings_key: embeddings.detach().cpu()}}
-=======
         return {**batch, **{EMBEDDINGS_KEY: embeddings.detach().cpu()}}
->>>>>>> c7fb7c6f
 
 
 class DummyExtractorModule(DummyCommonModule):
@@ -97,9 +69,8 @@
     assert num_samples % (n_labels * n_instances) == 0
 
     labels = [idx // n_instances for idx in range(num_samples)]
-    print(labels, "zzzz")
 
-    dataset = DummyQueryGalleryDataset(labels=labels, im_size=im_size)
+    dataset = DummyRetrievalDataset(labels=labels, im_size=im_size)
 
     sampler_retrieval = BalanceSampler(labels=labels, n_labels=n_labels, n_instances=n_instances)
     train_retrieval_loader = DataLoader(
@@ -110,15 +81,12 @@
     return train_retrieval_loader
 
 
-<<<<<<< HEAD
-def create_retrieval_callback(
-    loader_idx: int, samples_in_getitem: int, dataset: IDatasetQueryGallery
-) -> MetricValCallback:
-=======
 def create_retrieval_callback(loader_idx: int, samples_in_getitem: int) -> MetricValCallback:
->>>>>>> c7fb7c6f
     metric = EmbeddingMetrics(
-        dataset=dataset,
+        embeddings_key=EMBEDDINGS_KEY,
+        labels_key=LABELS_KEY,
+        is_query_key=IS_QUERY_KEY,
+        is_gallery_key=IS_GALLERY_KEY,
     )
     metric_callback = MetricValCallback(metric=metric, loader_idx=loader_idx, samples_in_getitem=samples_in_getitem)
     return metric_callback
@@ -142,10 +110,7 @@
 
     create_dataloader = partial(create_retrieval_dataloader, n_labels=n_labels, n_instances=n_instances)
     lightning_module = DummyExtractorModule(im_size=im_size)
-<<<<<<< HEAD
-=======
     create_callback = create_retrieval_callback
->>>>>>> c7fb7c6f
 
     train_dataloaders = [
         create_dataloader(num_samples=num_samples, im_size=im_size, num_workers=num_workers)
@@ -155,11 +120,7 @@
         create_dataloader(num_samples=num_samples, im_size=im_size, num_workers=num_workers)
         for _ in range(num_dataloaders)
     ]
-
-    callbacks = [
-        create_retrieval_callback(loader_idx=k, samples_in_getitem=samples_in_getitem, dataset=loader.dataset)
-        for k, loader in enumerate(val_dataloaders)
-    ]
+    callbacks = [create_callback(loader_idx=k, samples_in_getitem=samples_in_getitem) for k in range(num_dataloaders)]
 
     trainer = pl.Trainer(
         default_root_dir=tempfile.gettempdir(),
