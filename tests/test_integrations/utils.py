from typing import Any, Dict, Optional

import numpy as np
import torch
from torch import BoolTensor, FloatTensor, LongTensor, nn

from oml.const import (
    CATEGORIES_KEY,
    INDEX_KEY,
    INPUT_TENSORS_KEY,
    IS_GALLERY_KEY,
    IS_QUERY_KEY,
    LABELS_KEY,
    SEQUENCE_KEY,
)
from oml.interfaces.datasets import IQueryGalleryDataset, IQueryGalleryLabeledDataset
from oml.utils.misc import one_hot


class IdealOneHotModel(nn.Module):
    def __init__(self, emb_dim: int, shift: int = 0):
        super(IdealOneHotModel, self).__init__()
        self.emb_dim = emb_dim
        self.shift = shift

    def forward(self, labels: torch.Tensor) -> torch.Tensor:
        embeddings = torch.stack([one_hot(label + self.shift, self.emb_dim) for label in labels])
        return embeddings


class IdealClusterEncoder(nn.Module):
    def forward(self, labels: torch.Tensor, need_noise: bool = True) -> torch.Tensor:
        embeddings = labels + need_noise * 0.01 * torch.randn_like(labels, dtype=torch.float)
        embeddings = embeddings.view((len(labels), 1))
        return embeddings


class EmbeddingsQueryGalleryDataset(IQueryGalleryDataset):
    def __init__(
        self,
        embeddings: FloatTensor,
        is_query: BoolTensor,
        is_gallery: BoolTensor,
        categories: Optional[np.ndarray] = None,
        sequence: Optional[np.ndarray] = None,
        input_tensors_key: str = INPUT_TENSORS_KEY,
        index_key: str = INDEX_KEY,
        # todo 522: remove keys later
        categories_key: str = CATEGORIES_KEY,
        sequence_key: str = SEQUENCE_KEY,
    ):
        super().__init__()
        assert len(embeddings) == len(is_query) == len(is_gallery)

        self._embeddings = embeddings
        self._is_query = is_query
        self._is_gallery = is_gallery

        # todo 522: remove keys
        self.categories_key = categories_key
        self.sequence_key = sequence_key

        self.extra_data = {}
        if categories is not None:
            self.extra_data[self.categories_key] = categories

        if sequence is not None:
            self.extra_data[self.sequence_key] = sequence

        self.input_tensors_key = input_tensors_key
        self.index_key = index_key

<<<<<<< HEAD
    def __getitem__(self, idx: int) -> Dict[str, Any]:
        batch = {
            self.input_tensors_key: self._embeddings[idx],
            self.index_key: idx,
            # todo 522: remove
            IS_QUERY_KEY: self._is_query[idx],
            IS_GALLERY_KEY: self._is_gallery[idx],
        }

        # todo 522: avoid passing extra data as keys
        if self.extra_data:
            for key, record in self.extra_data.items():
                if key in batch:
                    raise ValueError(f"<extra_data> and dataset share the same key: {key}")
                else:
                    batch[key] = record[idx]

        return batch
=======
    def __getitem__(self, item: int) -> Dict[str, Any]:
        data = {
            self.input_tensors_key: self._embeddings[item],
            self.index_key: item,
            # todo 522: remove
            IS_QUERY_KEY: self._is_query[item],
            IS_GALLERY_KEY: self._is_gallery[item],
        }

        # todo 522: avoid passing extra data as keys
        for key, record in self.extra_data.items():
            if key in data:
                raise ValueError(f"<extra_data> and dataset share the same key: {key}")
            else:
                data[key] = record[item]

        return data
>>>>>>> 9a1305e1

    def __len__(self) -> int:
        return len(self._embeddings)

    def get_query_ids(self) -> LongTensor:
        return self._is_query.nonzero().squeeze()

    def get_gallery_ids(self) -> LongTensor:
        return self._is_gallery.nonzero().squeeze()


class EmbeddingsQueryGalleryLabeledDataset(EmbeddingsQueryGalleryDataset, IQueryGalleryLabeledDataset):
    def __init__(
        self,
        embeddings: FloatTensor,
        labels: LongTensor,
        is_query: BoolTensor,
        is_gallery: BoolTensor,
        categories: Optional[np.ndarray] = None,
        sequence: Optional[np.ndarray] = None,
        input_tensors_key: str = INPUT_TENSORS_KEY,
        labels_key: str = LABELS_KEY,
        index_key: str = INDEX_KEY,
    ):
        super().__init__(
            embeddings=embeddings,
            is_query=is_query,
            is_gallery=is_gallery,
            categories=categories,
            sequence=sequence,
            input_tensors_key=input_tensors_key,
            index_key=index_key,
        )

        assert len(embeddings) == len(labels)

        self._labels = labels
        self.labels_key = labels_key

<<<<<<< HEAD
    def __getitem__(self, idx: int) -> Dict[str, Any]:
        item = super().__getitem__(idx)
        item[self.labels_key] = self._labels[idx]
        return item
=======
    def __getitem__(self, item: int) -> Dict[str, Any]:
        data = super().__getitem__(item)
        data[self.labels_key] = self._labels[item]
        return data
>>>>>>> 9a1305e1

    def get_labels(self) -> np.ndarray:
        return np.array(self._labels)<|MERGE_RESOLUTION|>--- conflicted
+++ resolved
@@ -70,26 +70,6 @@
         self.input_tensors_key = input_tensors_key
         self.index_key = index_key
 
-<<<<<<< HEAD
-    def __getitem__(self, idx: int) -> Dict[str, Any]:
-        batch = {
-            self.input_tensors_key: self._embeddings[idx],
-            self.index_key: idx,
-            # todo 522: remove
-            IS_QUERY_KEY: self._is_query[idx],
-            IS_GALLERY_KEY: self._is_gallery[idx],
-        }
-
-        # todo 522: avoid passing extra data as keys
-        if self.extra_data:
-            for key, record in self.extra_data.items():
-                if key in batch:
-                    raise ValueError(f"<extra_data> and dataset share the same key: {key}")
-                else:
-                    batch[key] = record[idx]
-
-        return batch
-=======
     def __getitem__(self, item: int) -> Dict[str, Any]:
         data = {
             self.input_tensors_key: self._embeddings[item],
@@ -107,7 +87,6 @@
                 data[key] = record[item]
 
         return data
->>>>>>> 9a1305e1
 
     def __len__(self) -> int:
         return len(self._embeddings)
@@ -147,17 +126,10 @@
         self._labels = labels
         self.labels_key = labels_key
 
-<<<<<<< HEAD
-    def __getitem__(self, idx: int) -> Dict[str, Any]:
-        item = super().__getitem__(idx)
-        item[self.labels_key] = self._labels[idx]
-        return item
-=======
     def __getitem__(self, item: int) -> Dict[str, Any]:
         data = super().__getitem__(item)
         data[self.labels_key] = self._labels[item]
         return data
->>>>>>> 9a1305e1
 
     def get_labels(self) -> np.ndarray:
         return np.array(self._labels)