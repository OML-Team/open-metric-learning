--- conflicted
+++ resolved
@@ -9,13 +9,8 @@
 from oml.datasets import ImageBaseDataset
 from oml.inference import inference
 from oml.transforms.images.torchvision import get_normalisation_resize_torch
-<<<<<<< HEAD
-from oml.utils.download_mock_dataset import download_images_mock_dataset
-from tests.test_oml.test_ddp.utils import init_ddp, run_in_ddp
-=======
 from oml.utils.download_mock_dataset import download_mock_dataset
 from tests.test_oml.test_ddp.utils import run_in_ddp
->>>>>>> 3a6d7409
 
 
 @pytest.mark.long
@@ -23,7 +18,7 @@
 @pytest.mark.parametrize("world_size,n_paths", [(3, 5), (3, 6)])
 @pytest.mark.parametrize("device", ["cpu", "cuda"] if torch.cuda.is_available() else ["cpu"])
 def test_inference_without_expected_duplicates(world_size: int, n_paths: int, device: str, batch_size: int) -> None:
-    _, df_val = download_images_mock_dataset(MOCK_DATASET_PATH)
+    _, df_val = download_mock_dataset(MOCK_DATASET_PATH)
     paths = df_val["path"].apply(lambda x: MOCK_DATASET_PATH / x).tolist()
 
     assert len(paths) >= n_paths, "Something is wrong with mock dataset. You should fix it."
