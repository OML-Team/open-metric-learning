# type: ignore
<<<<<<< HEAD
# todo 522: remove ignore after we've done
=======
>>>>>>> a018e620
import math
from functools import partial
from random import randint, random
from typing import Tuple

import pytest
import torch
<<<<<<< HEAD
from torch import BoolTensor, FloatTensor, Tensor
=======
from torch import BoolTensor, FloatTensor, LongTensor
>>>>>>> a018e620

from oml.datasets.base import EmbeddingsQueryGalleryDataset
from oml.functional.metrics import calc_distance_matrix, calc_retrieval_metrics
from oml.interfaces.models import IPairwiseModel
from oml.models.meta.siamese import LinearTrivialDistanceSiamese
from oml.retrieval.postprocessors.pairwise import PairwiseReranker
from oml.utils.misc import flatten_dict, one_hot
from oml.utils.misc_torch import normalise, pairwise_dist
from tests.test_oml.test_functional.test_metrics.test_retrieval_metrics import (
    adapt_metric_inputs,
)

FEAT_SIZE = 8
oh = partial(one_hot, dim=FEAT_SIZE)


@pytest.fixture
def independent_query_gallery_case() -> Tuple[FloatTensor, BoolTensor, BoolTensor]:
    sz = 7
    feat_dim = 12

<<<<<<< HEAD
    embeddings = torch.randn((sz, feat_dim))
=======
    embeddings = torch.randn((sz, feat_dim)).float()
>>>>>>> a018e620
    embeddings = normalise(embeddings).float()

    is_query = torch.ones(sz).bool()
    is_query[: sz // 2] = False

    is_gallery = torch.ones(sz).bool()
    is_gallery[sz // 2 :] = False

    return embeddings, is_query, is_gallery


@pytest.fixture
def shared_query_gallery_case() -> Tuple[FloatTensor, BoolTensor, BoolTensor]:
    sz = 7
    feat_dim = 4

    embeddings = torch.randn((sz, feat_dim))
    embeddings = normalise(embeddings).float()

    is_query = torch.ones(sz).bool()
    is_gallery = torch.ones(sz).bool()

    return embeddings, is_query, is_gallery


@pytest.mark.long
@pytest.mark.parametrize("top_n, k", [(5, 5), (3, 4), (4, 3), (100, 5)])
@pytest.mark.parametrize("fixture_name", ["independent_query_gallery_case", "shared_query_gallery_case"])
def test_trivial_processing_does_not_change_distances_order(
    request: pytest.FixtureRequest, fixture_name: str, top_n: int, k: int
) -> None:
    embeddings, is_query, is_gallery = request.getfixturevalue(fixture_name)

    dataset = EmbeddingsQueryGalleryDataset(
        embeddings=embeddings, is_query=is_query, is_gallery=is_gallery, labels=torch.ones_like(is_gallery).long()
    )

    distances = calc_distance_matrix(embeddings, is_query, is_gallery)

    # todo 522: refactor
    distances, retrieved_ids = torch.topk(distances, k=min(k, distances.shape[1]), largest=False)

    model = LinearTrivialDistanceSiamese(feat_dim=embeddings.shape[-1], identity_init=True)
    processor = PairwiseReranker(pairwise_model=model, top_n=top_n, num_workers=0, batch_size=64)

    distances_processed, retrieved_ids_upd = processor.process(
        distances=distances, retrieved_ids=retrieved_ids, dataset=dataset
    )

    assert (retrieved_ids == retrieved_ids_upd).all()
    assert torch.isclose(distances, distances_processed, rtol=1e-6).all()


def perfect_case() -> Tuple[FloatTensor, FloatTensor, LongTensor, LongTensor]:
    query_labels = torch.tensor([1, 2, 3]).long()
    query_embeddings = torch.stack([oh(1), oh(2), oh(3)]).float()

    gallery_labels = torch.tensor([1, 2, 1, 2, 3]).long()
    gallery_embeddings = torch.stack([oh(1), oh(2), oh(1), oh(2), oh(3)]).float()

    return query_embeddings, gallery_embeddings, query_labels, gallery_labels


@pytest.mark.skip(reason="todo 522: rework later")
@pytest.mark.long
def test_trivial_processing_fixes_broken_perfect_case() -> None:
    """
    The idea of the test is the following:

    1. We generate perfect set of labels and one-hot embeddings representing them
    2. We make distances matrix broken by randomly replacing some distance with a random value
    3. We apply pairwise postprocessor which simply restores l2 distances in the distances matrix
    4. No matter what other parameters were, metrics must be the same as before or become better

    """
    n_repetitions = 20
    for _ in range(n_repetitions):

        query_embeddings, gallery_embeddings, query_labels, gallery_labels = perfect_case()
        distances = pairwise_dist(query_embeddings, gallery_embeddings)
        mask_gt = query_labels.unsqueeze(-1) == gallery_labels

        nq, ng = distances.shape

        # Let's randomly change some distances to break the case
        for _ in range(5):
            i = randint(0, nq - 1)
            j = randint(0, ng - 1)
            distances[i, j] = random()

        # As mentioned before, for this test the exact values of parameters don't matter
        top_k = (randint(1, ng - 1),)
        top_n = randint(2, 10)

        retrieved_ids, gt_ids = adapt_metric_inputs(distances=distances, mask_gt=mask_gt)  # type: ignore

        args = {"gt_ids": gt_ids, "precision_top_k": top_k, "map_top_k": top_k, "cmc_top_k": top_k}

        # Metrics before
        metrics = flatten_dict(calc_retrieval_metrics(retrieved_ids=retrieved_ids, **args))

        # Metrics after broken distances have been fixed
        model = LinearTrivialDistanceSiamese(feat_dim=gallery_embeddings.shape[-1], identity_init=True)
        processor = PairwiseReranker(pairwise_model=model, top_n=top_n, batch_size=16, num_workers=0)
        distances_upd = processor.process(distances, query_embeddings, gallery_embeddings)
        retrieved_ids_upd, _ = adapt_metric_inputs(distances=distances_upd, mask_gt=mask_gt)  # type: ignore

        metrics_upd = flatten_dict(calc_retrieval_metrics(retrieved_ids=retrieved_ids_upd, **args))

        for key in metrics.keys():
            metric = metrics[key]
            metric_upd = metrics_upd[key]
            assert metric_upd >= metric, (key, metric, metric_upd)


class DummyPairwise(IPairwiseModel):
    def __init__(self, distances_to_return: FloatTensor):
        super(DummyPairwise, self).__init__()
        self.distances_to_return = distances_to_return
        self.parameter = torch.nn.Linear(1, 1)

    def forward(self, x1: FloatTensor, x2: FloatTensor) -> FloatTensor:
        return self.distances_to_return

    def predict(self, x1: FloatTensor, x2: FloatTensor) -> FloatTensor:
        return self.distances_to_return


@pytest.mark.skip(reason="todo 522: rework later")
@pytest.mark.long
def test_trivial_processing_fixes_broken_perfect_case_2() -> None:
    """
    The idea of the test is similar to "test_trivial_processing_fixes_broken_perfect_case",
    but this time we check the exact metrics values.

    """
    distances = torch.tensor([[0.8, 0.3, 0.2, 0.4, 0.5]]).float()
    mask_gt = torch.tensor([[1, 1, 0, 1, 0]]).bool()

    retrieved_ids, gt_ids = adapt_metric_inputs(distances=distances, mask_gt=mask_gt)

    args = {"gt_ids": gt_ids, "precision_top_k": (1, 3)}

    precisions = calc_retrieval_metrics(retrieved_ids=retrieved_ids, **args)["precision"]
    assert math.isclose(precisions[1], 0)
    assert math.isclose(precisions[3], 2 / 3, abs_tol=1e-5)

    # Now let's fix the error with dummy pairwise model
<<<<<<< HEAD
    model = DummyPairwise(distances_to_return=torch.tensor([3.5, 2.5]))
    processor = PairwiseReranker(pairwise_model=model, top_n=2, batch_size=128, num_workers=0)
=======
    model = DummyPairwise(distances_to_return=torch.tensor([3.5, 2.5]).float())
    processor = PairwiseEmbeddingsPostprocessor(pairwise_model=model, top_n=2, batch_size=128, num_workers=0)
>>>>>>> a018e620
    distances_upd = processor.process(
        distances=distances, queries=torch.randn((1, FEAT_SIZE)), galleries=torch.randn((5, FEAT_SIZE))
    ).float()
    retrieved_ids_upd, _ = adapt_metric_inputs(distances=distances_upd, mask_gt=mask_gt)

    precisions_upd = calc_retrieval_metrics(retrieved_ids=retrieved_ids_upd, **args)["precision"]
    assert math.isclose(precisions_upd[1], 1)
    assert math.isclose(precisions_upd[3], 2 / 3, abs_tol=1e-5)


class RandomPairwise(IPairwiseModel):
    def __init__(self):  # type: ignore
        super(RandomPairwise, self).__init__()
        self.parameter = torch.nn.Linear(1, 1)

    def forward(self, x1: FloatTensor, x2: FloatTensor) -> FloatTensor:
        return torch.sigmoid(torch.rand(x1.shape[0])).float()

    def predict(self, x1: FloatTensor, x2: FloatTensor) -> FloatTensor:
        return self.forward(x1, x2)


@pytest.mark.skip(reason="todo 522: rework test ")
@pytest.mark.long
@pytest.mark.parametrize("top_n", [2, 4, 5])
def test_processing_not_changing_non_sensitive_metrics(top_n: int) -> None:
    # The idea of the test is that postprocessing of first n elements
    # cannot change cmc@n and precision@n

    # Let's construct some random input
    query_embeddings_perfect, gallery_embeddings_perfect, query_labels, gallery_labels = perfect_case()
    query_embeddings = torch.rand_like(query_embeddings_perfect).float()
    gallery_embeddings = torch.rand_like(gallery_embeddings_perfect).float()
    mask_gt: BoolTensor = query_labels.unsqueeze(-1) == gallery_labels  # type: ignore

    distances = pairwise_dist(query_embeddings, gallery_embeddings)

    retrieved_ids, gt_ids = adapt_metric_inputs(distances=distances, mask_gt=mask_gt)

    args = {"cmc_top_k": (top_n,), "precision_top_k": (top_n,), "map_top_k": tuple(), "gt_ids": gt_ids}

    metrics_before = calc_retrieval_metrics(retrieved_ids=retrieved_ids, **args)

    model = RandomPairwise()
    processor = PairwiseReranker(pairwise_model=model, top_n=top_n, batch_size=4, num_workers=0)
    distances_upd = processor.process(distances=distances, queries=query_embeddings, galleries=gallery_embeddings)

    retrieved_ids_upd, _ = adapt_metric_inputs(distances=distances_upd.float(), mask_gt=mask_gt)

    metrics_after = calc_retrieval_metrics(retrieved_ids=retrieved_ids_upd, **args)

    assert metrics_before == metrics_after<|MERGE_RESOLUTION|>--- conflicted
+++ resolved
@@ -1,8 +1,5 @@
 # type: ignore
-<<<<<<< HEAD
 # todo 522: remove ignore after we've done
-=======
->>>>>>> a018e620
 import math
 from functools import partial
 from random import randint, random
@@ -10,11 +7,7 @@
 
 import pytest
 import torch
-<<<<<<< HEAD
-from torch import BoolTensor, FloatTensor, Tensor
-=======
 from torch import BoolTensor, FloatTensor, LongTensor
->>>>>>> a018e620
 
 from oml.datasets.base import EmbeddingsQueryGalleryDataset
 from oml.functional.metrics import calc_distance_matrix, calc_retrieval_metrics
@@ -36,11 +29,7 @@
     sz = 7
     feat_dim = 12
 
-<<<<<<< HEAD
-    embeddings = torch.randn((sz, feat_dim))
-=======
     embeddings = torch.randn((sz, feat_dim)).float()
->>>>>>> a018e620
     embeddings = normalise(embeddings).float()
 
     is_query = torch.ones(sz).bool()
@@ -189,13 +178,9 @@
     assert math.isclose(precisions[3], 2 / 3, abs_tol=1e-5)
 
     # Now let's fix the error with dummy pairwise model
-<<<<<<< HEAD
-    model = DummyPairwise(distances_to_return=torch.tensor([3.5, 2.5]))
+    model = DummyPairwise(distances_to_return=torch.tensor([3.5, 2.5]).float())
     processor = PairwiseReranker(pairwise_model=model, top_n=2, batch_size=128, num_workers=0)
-=======
-    model = DummyPairwise(distances_to_return=torch.tensor([3.5, 2.5]).float())
-    processor = PairwiseEmbeddingsPostprocessor(pairwise_model=model, top_n=2, batch_size=128, num_workers=0)
->>>>>>> a018e620
+
     distances_upd = processor.process(
         distances=distances, queries=torch.randn((1, FEAT_SIZE)), galleries=torch.randn((5, FEAT_SIZE))
     ).float()
