import pandas as pd
import torch
from torch import LongTensor

from oml.const import (
    BLACK,
    CATEGORIES_COLUMN,
    IS_GALLERY_COLUMN,
    IS_QUERY_COLUMN,
    LABELS_COLUMN,
    PATHS_COLUMN,
    TEXTS_COLUMN,
)
from oml.datasets import (
    ImageBaseDataset,
    ImageLabeledDataset,
    ImageQueryGalleryDataset,
    ImageQueryGalleryLabeledDataset,
    TextBaseDataset,
    TextLabeledDataset,
    TextQueryGalleryDataset,
    TextQueryGalleryLabeledDataset,
)
from oml.interfaces.datasets import (
    IBaseDataset,
    ILabeledDataset,
    IQueryGalleryDataset,
    IVisualizableDataset,
)
from oml.utils import get_mock_images_dataset, get_mock_texts_dataset
from oml.utils.misc import matplotlib_backend


class ASCITokenizer:
    @staticmethod
    def tokenize(text: str, *args, **kwargs):  # type: ignore
        ids = LongTensor(list(map(ord, text)))
        data = {"input_ids": ids, "attention_mask": torch.ones(len(ids)).long()}
        return data

    def __call__(self, text: str, *args, **kwargs):  # type: ignore
        return self.tokenize(text=text, *args, **kwargs)  # type: ignore


def check_base(dataset_b: IBaseDataset) -> None:
    item = dataset_b[0]

    assert dataset_b.index_key in item
    assert dataset_b.input_tensors_key in item


def check_labeled(dataset_l: ILabeledDataset, df: pd.DataFrame) -> None:
    item = dataset_l[0]
    assert dataset_l.labels_key in item

    # test get_labels()
    assert set(dataset_l.get_labels().tolist()) == set(df[LABELS_COLUMN].tolist())

    # test label2category()
    if CATEGORIES_COLUMN in df:
        labels = list(dataset_l.get_label2category().keys())
        categories = list(dataset_l.get_label2category().values())
        assert set(labels) == set(df[LABELS_COLUMN].tolist())
        assert set(categories) == set(df[CATEGORIES_COLUMN].tolist())


def check_query_gallery(dataset_qg: IQueryGalleryDataset, df: pd.DataFrame) -> None:
    q_ids = dataset_qg.get_query_ids()
    g_ids = dataset_qg.get_gallery_ids()

    assert 0 <= q_ids.max() <= len(dataset_qg) - 1
    assert 0 <= g_ids.max() <= len(dataset_qg) - 1

    assert len(q_ids) <= len(dataset_qg)
    assert len(g_ids) <= len(dataset_qg)

    for iq in q_ids:
        assert df[IS_QUERY_COLUMN].iloc[int(iq)]

    for ig in g_ids:
        assert df[IS_GALLERY_COLUMN].iloc[int(ig)]


<<<<<<< HEAD
def check_visualization(dataset_v: IVisualizableDataset) -> None:
    current_backend = matplotlib.get_backend()
    matplotlib.use("Agg")
    _ = dataset_v.visualize(item=0, color=BLACK)
    matplotlib.use(current_backend)
=======
def check_visaulization(dataset_v: IVisualizableDataset) -> None:
    with matplotlib_backend("Agg"):
        _ = dataset_v.visualize(item=0, color=BLACK)
>>>>>>> c8eb3bee
    assert True


def test_text_datasets() -> None:
    df_train, df_val = get_mock_texts_dataset()
    tokenizer = ASCITokenizer()

    df = pd.concat([df_train, df_val])

    # Base
    dataset_b = TextBaseDataset(
        df[TEXTS_COLUMN].tolist(), tokenizer, extra_data={CATEGORIES_COLUMN: df[CATEGORIES_COLUMN]}
    )
    check_base(dataset_b)

    # Labeled
    dataset_l = TextLabeledDataset(df_train, tokenizer=tokenizer)
    check_base(dataset_l)
    check_visualization(dataset_l)
    check_labeled(dataset_l, df_train)

    # Query Gallery
    dataset_qg = TextQueryGalleryDataset(df_val, tokenizer=tokenizer)
    check_base(dataset_qg)
    check_visualization(dataset_qg)
    check_query_gallery(dataset_qg, df_val)

    # Query Gallery Labeled
    dataset_qgl = TextQueryGalleryLabeledDataset(df_val, tokenizer=tokenizer)
    check_base(dataset_qgl)
    check_visualization(dataset_qgl)
    check_query_gallery(dataset_qgl, df_val)
    check_labeled(dataset_qgl, df_val)


def test_image_datasets() -> None:
    df_train, df_val = get_mock_images_dataset(df_name="df_with_category.csv", global_paths=True)
    df = pd.concat([df_train, df_val])

    # Base
    dataset_b = ImageBaseDataset(paths=df[PATHS_COLUMN].tolist(), extra_data={CATEGORIES_COLUMN: df[CATEGORIES_COLUMN]})
    check_base(dataset_b)

    # Labeled
    dataset_l = ImageLabeledDataset(df_train)
    check_base(dataset_l)
    check_labeled(dataset_l, df_train)

    # Query Gallery
    dataset_qg = ImageQueryGalleryDataset(df_val)
    check_base(dataset_qg)
    check_query_gallery(dataset_qg, df_val)

    # Query Gallery Labeled
    dataset_qgl = ImageQueryGalleryLabeledDataset(df_val)
    check_base(dataset_qgl)
    check_query_gallery(dataset_qgl, df_val)
    check_labeled(dataset_qgl, df_val)<|MERGE_RESOLUTION|>--- conflicted
+++ resolved
@@ -81,17 +81,9 @@
         assert df[IS_GALLERY_COLUMN].iloc[int(ig)]
 
 
-<<<<<<< HEAD
 def check_visualization(dataset_v: IVisualizableDataset) -> None:
-    current_backend = matplotlib.get_backend()
-    matplotlib.use("Agg")
-    _ = dataset_v.visualize(item=0, color=BLACK)
-    matplotlib.use(current_backend)
-=======
-def check_visaulization(dataset_v: IVisualizableDataset) -> None:
     with matplotlib_backend("Agg"):
         _ = dataset_v.visualize(item=0, color=BLACK)
->>>>>>> c8eb3bee
     assert True
 
 
