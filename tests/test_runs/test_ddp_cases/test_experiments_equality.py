import subprocess
from collections import defaultdict
from pathlib import Path
from typing import List, Tuple

import pytest
import torch
from torch import nn

from oml.const import PROJECT_ROOT

from .run_retrieval_experiment_ddp import DummyModule

"""
MOTIVATION

With this experiment we want to:
1) Test patching of default dataloaders with `shuffle=False` and `shuffle=True`.
2) Test equality of models with different combinations of parameters `B = sum(Bi * N)`. Where `B` - batch size per
step which is equal for each experiment, `N` - number of devices,
`Bi` - batch size per device.
3) Loaders return the same collections of ids on each step on several epochs.

"""


<<<<<<< HEAD
# TODO: check internal `/` on windows
# todo 522: since we removed triplets code we need to adapt this test
exp_file = PROJECT_ROOT / "tests/test_runs/test_ddp_cases/run_triplet_experiment_ddp.py"
=======
exp_file = PROJECT_ROOT / "tests/test_runs/test_ddp_cases/run_retrieval_experiment_ddp.py"
>>>>>>> c7fb7c6f


@pytest.mark.long
def test_epochs_are_equal() -> None:
    max_epochs = 2
    models = {}
    train_ids = defaultdict(list)
    val_ids = defaultdict(list)

    for experiment, (devices, num_labels, batch_size) in enumerate(
        [(1, 12, 30), (2, 12, 15), (3, 12, 10), (2, 12, 20)]
    ):
        params = (
            f"--devices {devices}",
            f"--num_labels {num_labels}",
            f"--exp_num {experiment}",
            f"--batch_size {batch_size}",
            f"--max_epochs {max_epochs}",
        )
        params = " ".join(params)

        cmd = f"python {exp_file} " + params
        subprocess.run(cmd, check=True, shell=True)

        ckpt_path = DummyModule.save_path_ckpt_pattern.format(experiment=experiment)
        models[experiment] = torch.load(ckpt_path, map_location="cpu").requires_grad_(False)
        Path(ckpt_path).unlink(missing_ok=True)

        for epoch in range(max_epochs):
            train_ids_path = DummyModule.save_path_train_ids_pattern.format(experiment=experiment, epoch=epoch)
            train_ids[experiment].append(torch.load(train_ids_path))
            Path(train_ids_path).unlink(missing_ok=True)

            val_ids_path = DummyModule.save_path_val_ids_pattern.format(experiment=experiment, epoch=epoch)
            val_ids[experiment].append(torch.load(val_ids_path))
            Path(val_ids_path).unlink(missing_ok=True)

    assert train_ids[0] == train_ids[1]
    assert train_ids[0] == train_ids[2]
    assert train_ids[0] != train_ids[3]

    assert val_ids[0] == val_ids[1]
    assert val_ids[0] == val_ids[2]
    assert val_ids[0] != val_ids[3]

    eq_01, not_eq_tensors_01 = is_equal_models(models[0], models[1])
    eq_02, not_eq_tensors_02 = is_equal_models(models[0], models[2])
    eq_03, _ = is_equal_models(models[0], models[3])

    assert eq_01, not_eq_tensors_01
    assert eq_02, not_eq_tensors_02
    assert not eq_03


TORCH_EPS = 10 * torch.finfo(torch.float32).eps


def is_equal_models(model1: nn.Module, model2: nn.Module) -> Tuple[bool, List[torch.Tensor]]:
    for module1, module2 in zip(model1.modules(), model2.modules()):
        assert type(module1) == type(module2)
        if isinstance(module1, nn.Linear):
            if not torch.all(torch.isclose(module1.weight, module2.weight, atol=TORCH_EPS)):
                return False, [module1.weight, module2.weight]

    return True, []<|MERGE_RESOLUTION|>--- conflicted
+++ resolved
@@ -24,13 +24,7 @@
 """
 
 
-<<<<<<< HEAD
-# TODO: check internal `/` on windows
-# todo 522: since we removed triplets code we need to adapt this test
-exp_file = PROJECT_ROOT / "tests/test_runs/test_ddp_cases/run_triplet_experiment_ddp.py"
-=======
 exp_file = PROJECT_ROOT / "tests/test_runs/test_ddp_cases/run_retrieval_experiment_ddp.py"
->>>>>>> c7fb7c6f
 
 
 @pytest.mark.long
