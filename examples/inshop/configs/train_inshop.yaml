--- conflicted
+++ resolved
@@ -51,11 +51,7 @@
   name: triplet_with_miner
   args:
     need_logs: True
-<<<<<<< HEAD
-    margin: 0.05
-=======
     margin: null
->>>>>>> 3a6f6728
     reduction: mean
     miner:
       name: hard_triplets
@@ -67,17 +63,7 @@
   args:
     lr: 1e-5  # if you provide scheduler this parameter will be ignored
 
-<<<<<<< HEAD
-scheduler:
-  name: ReduceLROnPlateau
-  monitor_metric: OVERALL/cmc/1
-  interval: epoch
-  args:
-    factor: 0.5
-    patience: 1
-=======
 scheduling: null
->>>>>>> 3a6f6728
 
 
 # To use neptune you should also specify NEPTUNE_API_TOKEN in
@@ -87,11 +73,6 @@
 
 hydra_dir: ${logs_root}/${logs_folder}/
 
-<<<<<<< HEAD
-pod: pod3
-
-=======
->>>>>>> 3a6f6728
 tags:
   - ${postfix}
   - deepfashion
