postfix: metric_learning

seed: 42
precision: 32
gpus:
  - 0
  - 1

dataframe_name: df_fixed_train_fixed_val.csv
dataset_root: /nydl/data/DeepFashion_InShop/
logs_root: /nydl/logs/DeepFashion_InShop/
logs_folder: ${now:%Y-%m-%d_%H-%M-%S}_${postfix}

im_size_train: 224
im_size_val: 224
im_pad_ratio_train: 0.0
im_pad_ratio_val: 0.0
num_workers: 20
cache_size: 100000

sampler:
  name: sequential_category_balance
  args:
    n_labels: 13
    n_instances: 6
    n_categories: 3
    resample_labels: True
    weight_categories: True

bs_val: 256
max_epochs: 10000
valid_period: 1

metric_args:
  cmc_top_k: [1]
  map_top_k: [5]

augs: default_albu

# model:
#   name: vit
#   args:
#     normalise_features: False
#     use_multi_scale: False
#     weights: vits16_dino
#     arch: vits16
#     strict_load: True

model:
  name: resnet
  args:
<<<<<<< HEAD
    normalise_features: True
    weights: resnet50_moco_v2
    arch: resnet50
    gem_p: 2
    remove_fc: True
    strict_load: False
=======
    normalise_features: False
    use_multi_scale: False
    weights: vits16_dino
    arch: vits16
>>>>>>> 18cf49f3

criterion:
  name: triplet_with_miner
  args:
    need_logs: True
    margin: null
    reduction: mean
    miner:
      name: hard_triplets
      args:
        norm_required: False

criterion_classification:
  name: ArcFaceLoss
  args:
    label_smoothing: 0
    s: 64
    m: 0.5

optimizer:
  name: adam
  args:
    lr: 1e-5  # if you provide scheduler this parameter will be ignored

scheduler:
  name: MultiStepLR
  args:
    milestones: [20, 40, 60, 80]
    gamma: 0.25


# To use neptune you should also specify NEPTUNE_API_TOKEN in
# .env file or via `export NEPTUNE_API_TOKEN=...`
neptune_project: NEWYORKER/similarity-api


hydra_dir: ${logs_root}/${logs_folder}/

tags:
  - ${postfix}
  - arcface_fix
  - label_smoothing
  - classification_only

hydra:
  run:
    dir: ${hydra_dir}
  searchpath:
    - file://../../configs<|MERGE_RESOLUTION|>--- conflicted
+++ resolved
@@ -49,19 +49,12 @@
 model:
   name: resnet
   args:
-<<<<<<< HEAD
     normalise_features: True
     weights: resnet50_moco_v2
     arch: resnet50
     gem_p: 2
     remove_fc: True
     strict_load: False
-=======
-    normalise_features: False
-    use_multi_scale: False
-    weights: vits16_dino
-    arch: vits16
->>>>>>> 18cf49f3
 
 criterion:
   name: triplet_with_miner
