postfix: metric_learning

seed: 42
precision: 32
gpus: [0]

<<<<<<< HEAD
dataframe_name: df_fixed_train_fixed_val.csv
show_dataset_warnings: False
dataset_root: /nydl/data/DeepFashion_InShop/
logs_root: /nydl/logs/DeepFashion_InShop/
=======
dataframe_name: df_no_bboxes.csv
dataset_root: data/DeepFashion_InShop/
logs_root: logs/DeepFashion_InShop/
>>>>>>> 18750377
logs_folder: ${now:%Y-%m-%d_%H-%M-%S}_${postfix}

num_workers: 20
cache_size: 0

transforms_train:
  name: augs_albu
  args:
    im_size: 224

transforms_val:
  name: norm_resize_albu
  args:
    im_size: 224

sampler: null
bs_train: 256

bs_val: 256
max_epochs: 10000
valid_period: 1

metric_args:
  cmc_top_k: [1]
  map_top_k: [5]

metric_for_checkpointing: OVERALL/cmc/1
log_only_main_category: True

# model:
#   name: resnet_with_projection
#   args:
#     arch: resnet50
#     weights: imagenet_v1
#     feature_size: 256
#     remove_fc: True
#     gem_p: 2
#     normalise_features: False

model:
  name: vit
  # name: vit_with_projection
  args:
    normalise_features: False
    use_multi_scale: False
    weights: vits16_dino
    arch: vits16
    # feature_size: 256

map_labels: True
# map_categories: True
criterion:
  name: arcface
  args:
    label_smoothing: null
    m: 0.4
    s: 64
    # mlp_features: [512, 256]

optimizer:
  name: adam
  args:
<<<<<<< HEAD
    # this lr was choosed due to heuristic batch_size * N -> lr * sqrt(N)
    lr: 7e-5 # if you provide scheduler this parameter will be ignored
    weight_decay: 1e-5
=======
    lr: 1e-5

>>>>>>> 18750377

scheduling:
  scheduler_interval: epoch
  scheduler_frequency: 1
  scheduler:
    name: multi_step
    args:
      milestones: [20, 40, 60]
      gamma: 0.5


# To use neptune you should also specify NEPTUNE_API_TOKEN in
# .env file or via `export NEPTUNE_API_TOKEN=...`
neptune_project: NEWYORKER/similarity-api


hydra_dir: ${logs_root}/${logs_folder}/

tags:
  - ${postfix}
  - deepfashion
  - arcface_fix2
  - classification_only

hydra:
  run:
    dir: ${hydra_dir}
  searchpath:
   - pkg://oml.configs<|MERGE_RESOLUTION|>--- conflicted
+++ resolved
@@ -4,16 +4,10 @@
 precision: 32
 gpus: [0]
 
-<<<<<<< HEAD
 dataframe_name: df_fixed_train_fixed_val.csv
 show_dataset_warnings: False
 dataset_root: /nydl/data/DeepFashion_InShop/
 logs_root: /nydl/logs/DeepFashion_InShop/
-=======
-dataframe_name: df_no_bboxes.csv
-dataset_root: data/DeepFashion_InShop/
-logs_root: logs/DeepFashion_InShop/
->>>>>>> 18750377
 logs_folder: ${now:%Y-%m-%d_%H-%M-%S}_${postfix}
 
 num_workers: 20
@@ -76,14 +70,8 @@
 optimizer:
   name: adam
   args:
-<<<<<<< HEAD
-    # this lr was choosed due to heuristic batch_size * N -> lr * sqrt(N)
-    lr: 7e-5 # if you provide scheduler this parameter will be ignored
-    weight_decay: 1e-5
-=======
     lr: 1e-5
 
->>>>>>> 18750377
 
 scheduling:
   scheduler_interval: epoch
